--- conflicted
+++ resolved
@@ -1,19 +1,13 @@
 on:
   push:
-<<<<<<< HEAD
-    branches: [ "main", "python" ] # remove python, once merged
+    branches: [ "main" ] # remove python, once merged
   pull_request:
-    branches: [ "main", "python" ] # remove python, once merged
+    branches: [ "main" ] # remove python, once merged
 
 permissions:
   contents: read
 
-=======
-    branches-ignore: ["python"]
-  pull_request:
-    branches-ignore: ["python"]
 name: CI
->>>>>>> d6b0bac4
 jobs:
   build:
 
