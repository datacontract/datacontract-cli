# Changelog

All notable changes to this project will be documented in this file.

The format is based on [Keep a Changelog](https://keepachangelog.com/en/1.0.0/),
and this project adheres to [Semantic Versioning](https://semver.org/spec/v2.0.0.html).

## Unreleased

### Added

### Changed

### Fixed

## [0.10.19] - 2025-01-29

### Added
<<<<<<< HEAD
- `datacontract export --format custom`: Export to custom format with Jinja
- Added import CSV
=======

- datacontract import --format csv
>>>>>>> c3ea3d98
- publish command also supports publishing ODCS format
- Option to separate physical table name for a model via config option (#270)

### Changed
- JSON Schemas are now bundled with the application (#598)
- datacontract export --format html: The model title is now shown if it is different to the model
  name (#585)
- datacontract export --format html: Custom model attributes are now shown (#585)
- datacontract export --format html: The composite primary key is now shown. (#591)
- datacontract export --format html: now examples are rendered in the model and definition (#497)
- datacontract export --format sql: Create arrays and struct for Databricks (#467)

### Fixed
- datacontract lint: Linter 'Field references existing field' too many values to unpack (expected
  2) (#586)
- datacontract test (Azure): Error querying delta tables from azure storage. (#458)
- datacontract export --format data-caterer: Use `fields` instead of `schema`
- datacontract export --format data-caterer: Use `options` instead of `generator.options`
- datacontract export --format data-caterer: Capture array type length option and inner data type
- Fixed schemas/datacontract-1.1.0.init.yaml not included in build and `--template` not resolving file

## [0.10.18] - 2025-01-18

### Fixed
- Fixed an issue when resolving project's dependencies when all extras are installed.
- Definitions referenced by nested fields are not validated correctly (#595)
- Replaced deprecated `primary` field with `primaryKey` in exporters, importers, examples, and Jinja templates for backward compatibility. Fixes [#518](https://github.com/your-repo/your-project/issues/518).
- Cannot execute test on column of type record(bigquery) #597

## [0.10.17] - 2025-01-16

### Added
- added export format **markdown**: `datacontract export --format markdown` (#545)
- When importing in dbt format, add the dbt unique information as a datacontract unique field (#558)
- When importing in dbt format, add the dbt primary key information as a datacontract primaryKey field (#562)
- When exporting in dbt format, add the datacontract references field as a dbt relationships test (#569)
- When importing in dbt format, add the dbt relationships test field as a reference in the data contract (#570)
- Add serve command on README (#592)

### Changed
- Primary and example fields have been deprecated in Data Contract Specification v1.1.0 (#561)
- Define primaryKey and examples for model to follow the changes in datacontract-specification v1.1.0 (#559)

### Fixed
- SQL Server: cannot escape reserved word on model (#557)
- Export dbt-staging-sql error on multi models contracts (#587) 

### Removed
- OpenTelemetry publisher, as it was hardly used

## [0.10.16] - 2024-12-19

### Added
- Support for exporting a Data Contract to an Iceberg schema definition.
- When importing in dbt format, add the dbt `not_null` information as a datacontract `required` field (#547)

### Changed
- Type conversion when importing contracts into dbt and exporting contracts from dbt (#534)
- Ensure 'name' is the first column when exporting in dbt format, considering column attributes (#541)
- Rename dbt's `tests` to `data_tests` (#548)

### Fixed
- Modify the arguments to narrow down the import target with `--dbt-model` (#532)
- SodaCL: Prevent `KeyError: 'fail'` from happening when testing with SodaCL
- fix: populate database and schema values for bigquery in exported dbt sources (#543)
- Fixing the options for importing and exporting to standard output (#544)
- Fixing the data quality name for model-level and field-level quality tests

## [0.10.15] - 2024-12-02

### Added
- Support for model import from parquet file metadata.
- Great Expectation export: add optional args (#496)
  - `suite_name` the name of the expectation suite to export
  - `engine` used to run checks
  - `sql_server_type` to define the type of SQL Server to use when engine is `sql`
- Changelog support for `Info` and `Terms` blocks.
- `datacontract import` now has `--output` option for saving Data Contract to file
- Enhance JSON file validation (local and S3) to return the first error for each JSON object, the max number of total errors can be configured via the environment variable: `DATACONTRACT_MAX_ERRORS`. Furthermore, the primaryKey will be additionally added to the error message.
- fixes issue where records with no fields create an invalid bq schema.

### Changed
- Changelog support for custom extension keys in `Models` and `Fields` blocks.
- `datacontract catalog --files '*.yaml'` now checks also any subfolders for such files.
- Optimize test output table on console if tests fail

### Fixed
- raise valid exception in DataContractSpecification.from_file if file does not exist
- Fix importing JSON Schemas containing deeply nested objects without `required` array
- SodaCL: Only add data quality tests for executable queries

## [0.10.14] - 2024-10-26

Data Contract CLI now supports the Open Data Contract Standard (ODCS) v3.0.0.

### Added
- `datacontract test` now also supports ODCS v3 data contract format
- `datacontract export --format odcs_v3`: Export to Open Data Contract Standard v3.0.0 (#460)
- `datacontract test` now also supports ODCS v3 anda Data Contract SQL quality checks on field and model level
- Support for import from Iceberg table definitions.
- Support for decimal logical type on avro export.
- Support for custom Trino types

### Changed
- `datacontract import --format odcs`: Now supports ODSC v3.0.0 files (#474)
- `datacontract export --format odcs`: Now creates v3.0.0 Open Data Contract Standard files (alias to odcs_v3). Old versions are still available as format `odcs_v2`. (#460)

### Fixed
- fix timestamp serialization from parquet -> duckdb (#472)


## [0.10.13] - 2024-09-20

### Added
- `datacontract export --format data-caterer`: Export to [Data Caterer YAML](https://data.catering/setup/guide/scenario/data-generation/)

### Changed
- `datacontract export --format jsonschema` handle optional and nullable fields (#409)
- `datacontract import --format unity` handle nested and complex fields (#420)
- `datacontract import --format spark` handle field descriptions (#420)
- `datacontract export --format bigquery` handle bigqueryType (#422)

### Fixed
- use correct float type with bigquery (#417)
- Support DATACONTRACT_MANAGER_API_KEY
- Some minor bug fixes

## [0.10.12] - 2024-09-08

### Added
- Support for import of DBML Models (#379)
- `datacontract export --format sqlalchemy`: Export to [SQLAlchemy ORM models](https://docs.sqlalchemy.org/en/20/orm/quickstart.html) (#399)
- Support of varchar max length in Glue import (#351)
- `datacontract publish` now also accepts the `DATACONTRACT_MANAGER_API_KEY` as an environment variable
- Support required fields for Avro schema export (#390)
- Support data type map in Spark import and export (#408)
- Support of enum on export to avro
- Support of enum title on avro import

### Changed
- Deltalake is now using DuckDB's native deltalake support (#258). Extra deltalake removed.
- When dumping to YAML (import) the alias name is used instead of the pythonic name. (#373)

### Fixed
- Fix an issue where the datacontract cli fails if installed without any extras (#400)
- Fix an issue where Glue database without a location creates invalid data contract (#351)
- Fix bigint -> long data type mapping (#351)
- Fix an issue where column description for Glue partition key column is ignored (#351)
- Corrected name of table parameter for bigquery import (#377)
- Fix a failed to connect to S3 Server (#384)
- Fix a model bug mismatching with the specification (`definitions.fields`) (#375)
- Fix array type management in Spark import (#408)


## [0.10.11] - 2024-08-08

### Added

- Support data type map in Glue import. (#340)
- Basic html export for new `keys` and `values` fields
- Support for recognition of 1 to 1 relationships when exporting to DBML
- Added support for arrays in JSON schema import (#305)

### Changed

- Aligned JSON schema import and export of required properties
- Change dbt importer to be more robust and customizable

### Fixed

- Fix required field handling in JSON schema import
- Fix an issue where the quality and definition `$ref` are not always resolved
- Fix an issue where the JSON schema validation fails for a field with type `string` and format `uuid`
- Fix an issue where common DBML renderers may not be able to parse parts of an exported file


## [0.10.10] - 2024-07-18

### Added
- Add support for dbt manifest file (#104)
- Fix import of pyspark for type-checking when pyspark isn't required as a module (#312)
- Adds support for referencing fields within a definition (#322)
- Add `map` and `enum` type for Avro schema import (#311)

### Fixed
- Fix import of pyspark for type-checking when pyspark isn't required as a module (#312)- `datacontract import --format spark`: Import from Spark tables (#326)
- Fix an issue where specifying `glue_table` as parameter did not filter the tables and instead returned all tables from `source` database (#333)

## [0.10.9] - 2024-07-03

### Added
- Add support for Trino (#278)
- Spark export: add Spark StructType exporter (#277)
- add `--schema` option for the `catalog` and `export` command to provide the schema also locally
- Integrate support into the pre-commit workflow. For further details, please refer to the information provided [here](./README.md#use-with-pre-commit).
- Improved HTML export, supporting links, tags, and more
- Add support for AWS SESSION_TOKEN (#309)

### Changed
- Added array management on HTML export (#299)

### Fixed
- Fix `datacontract import --format jsonschema` when description is missing (#300)
- Fix `datacontract test` with case-sensitive Postgres table names (#310)

## [0.10.8] - 2024-06-19

### Added
- `datacontract serve` start a local web server to provide a REST-API for the commands
- Provide server for sql export for the appropriate schema (#153)
- Add struct and array management to Glue export (#271)

### Changed
- Introduced optional dependencies/extras for significantly faster installation times. (#213)
- Added delta-lake as an additional optional dependency
- support `GOOGLE_APPLICATION_CREDENTIALS` as variable for connecting to bigquery in `datacontract test`
- better support bigqueries `type` attribute, don't assume all imported models are tables
- added initial implementation of an importer from unity catalog (not all data types supported, yet)
- added the importer factory. This refactoring aims to make it easier to create new importers and consequently the growth and maintainability of the project. (#273)

### Fixed
- `datacontract export --format avro` fixed array structure (#243)

## [0.10.7] - 2024-05-31

### Added
- Test data contract against dataframes / temporary views (#175)

### Fixed
- AVRO export: Logical Types should be nested (#233)

## [0.10.6] - 2024-05-29

### Fixed

- Fixed Docker build by removing msodbcsql18 dependency (temporary workaround)

## [0.10.5] - 2024-05-29

### Added
- Added support for `sqlserver` (#196)
- `datacontract export --format dbml`: Export to [Database Markup Language (DBML)](https://dbml.dbdiagram.io/home/) (#135)
- `datacontract export --format avro`: Now supports config map on field level for logicalTypes and default values [Custom Avro Properties](./README.md#custom-avro-properties)
- `datacontract import --format avro`: Now supports importing logicalType and default definition on avro files [Custom Avro Properties](./README.md#custom-avro-properties)
- Support `config.bigqueryType` for testing BigQuery types
- Added support for selecting specific tables in an AWS Glue `import` through the `glue-table` parameter (#122)

### Fixed

- Fixed jsonschema export for models with empty object-typed fields (#218)
- Fixed testing BigQuery tables with BOOL fields
- `datacontract catalog` Show search bar also on mobile

## [0.10.4] - 2024-05-17

### Added

- `datacontract catalog` Search
- `datacontract publish`: Publish the data contract to the Data Mesh Manager
- `datacontract import --format bigquery`: Import from BigQuery format (#110)
- `datacontract export --format bigquery`: Export to BigQuery format (#111)
- `datacontract export --format avro`: Now supports [Avro logical types](https://avro.apache.org/docs/1.11.1/specification/#logical-types) to better model date types. `date`, `timestamp`/`timestamp-tz` and `timestamp-ntz` are now mapped to the appropriate logical types. (#141)
- `datacontract import --format jsonschema`: Import from JSON schema (#91)
- `datacontract export --format jsonschema`: Improved export by exporting more additional information
- `datacontract export --format html`: Added support for Service Levels, Definitions, Examples and nested Fields
- `datacontract export --format go`: Export to go types format

## [0.10.3] - 2024-05-05

### Fixed
- datacontract catalog: Add index.html to manifest

## [0.10.2] - 2024-05-05

### Added

- Added import glue (#166)
- Added test support for `azure` (#146)
- Added support for `delta` tables on S3 (#24)
- Added new command `datacontract catalog` that generates a data contract catalog with an `index.html` file.
- Added field format information to HTML export

### Fixed
- RDF Export: Fix error if owner is not a URI/URN


## [0.10.1] - 2024-04-19

### Fixed

- Fixed docker columns

## [0.10.0] - 2024-04-19

### Added

- Added timestamp when ah HTML export was created

### Fixed

- Fixed export format **html**

## [0.9.9] - 2024-04-18

### Added

- Added export format **html** (#15)
- Added descriptions as comments to `datacontract export --format sql` for Databricks dialects
- Added import of arrays in Avro import

## [0.9.8] - 2024-04-01

### Added

- Added export format **great-expectations**: `datacontract export --format great-expectations`
- Added gRPC support to OpenTelemetry integration for publishing test results
- Added AVRO import support for namespace (#121)
- Added handling for optional fields in avro import (#112)
- Added Databricks SQL dialect for `datacontract export --format sql`

### Fixed

- Use `sql_type_converter` to build checks.
- Fixed AVRO import when doc is missing (#121)

## [0.9.7] - 2024-03-15

### Added

- Added option publish test results to **OpenTelemetry**: `datacontract test --publish-to-opentelemetry`
- Added export format **protobuf**: `datacontract export --format protobuf`
- Added export format **terraform**: `datacontract export --format terraform` (limitation: only works for AWS S3 right now)
- Added export format **sql**: `datacontract export --format sql`
- Added export format **sql-query**: `datacontract export --format sql-query`
- Added export format **avro-idl**: `datacontract export --format avro-idl`: Generates an Avro IDL file containing records for each model.
- Added new command **changelog**: `datacontract changelog datacontract1.yaml datacontract2.yaml` will now generate a changelog based on the changes in the data contract. This will be useful for keeping track of changes in the data contract over time.
- Added extensive linting on data contracts. `datacontract lint` will now check for a variety of possible errors in the data contract, such as missing descriptions, incorrect references to models or fields, nonsensical constraints, and more.
- Added importer for avro schemas. `datacontract import --format avro` will now import avro schemas into a data contract.

### Fixed

- Fixed a bug where the export to YAML always escaped the unicode characters.


## [0.9.6-2] - 2024-03-04

### Added

- test kafka for avro messages
- added export format **avro**: `datacontract export --format avro`

## [0.9.6] - 2024-03-04

This is a huge step forward, we now support testing Kafka messages.
We start with JSON messages and avro, and Protobuf will follow.

### Added
- test kafka for JSON messages
- added import format **sql**: `datacontract import --format sql` (#51)
- added export format **dbt-sources**: `datacontract export --format dbt-sources`
- added export format **dbt-staging-sql**: `datacontract export --format dbt-staging-sql`
- added export format **rdf**: `datacontract export --format rdf` (#52)
- added command `datacontract breaking` to detect breaking changes in between two data contracts.

## [0.9.5] - 2024-02-22

### Added
- export to dbt models (#37).
- export to ODCS (#49).
- test - show a test summary table.
- lint - Support local schema (#46).

## [0.9.4] - 2024-02-18

### Added
- Support for Postgres
- Support for Databricks

## [0.9.3] - 2024-02-10

### Added
- Support for BigQuery data connection
- Support for multiple models with S3

### Fixed

- Fix Docker images. Disable builds for linux/amd64.

## [0.9.2] - 2024-01-31

### Added
- Publish to Docker Hub

## [0.9.0] - 2024-01-26 - BREAKING

This is a breaking change (we are still on a 0.x.x version).
The project migrated from Golang to Python.
The Golang version can be found at [cli-go](https://github.com/datacontract/cli-go)

### Added
- `test` Support to directly run tests and connect to data sources defined in servers section.
- `test` generated schema tests from the model definition.
- `test --publish URL` Publish test results to a server URL.
- `export` now exports the data contract so format jsonschema and sodacl.

### Changed
- The `--file` option removed in favor of a direct argument.: Use `datacontract test datacontract.yaml` instead of `datacontract test --file datacontract.yaml`.

### Removed
- `model` is now part of `export`
- `quality` is now part of `export`
- Temporary Removed: `diff` needs to be migrated to Python.
- Temporary Removed: `breaking` needs to be migrated to Python.
- Temporary Removed: `inline` needs to be migrated to Python.

## [0.6.0]
### Added
- Support local json schema in lint command.
- Update to specification 0.9.2.

## [0.5.3]
### Fixed
- Fix format flag bug in model (print) command.

## [0.5.2]
### Changed
- Log to STDOUT.
- Rename `model` command parameter, `type` -> `format`.

## [0.5.1]
### Removed
- Remove `schema` command.

### Fixed
- Fix documentation.
- Security update of x/sys.

## [0.5.0]
### Added
- Adapt Data Contract Specification in version 0.9.2.
- Use `models` section for `diff`/`breaking`.
- Add `model` command.
- Let `inline` print to STDOUT instead of overwriting datacontract file.
- Let `quality` write input from STDIN if present.

## [0.4.0]
### Added
- Basic implementation of `test` command for Soda Core.

### Changed
- Change package structure to allow usage as library.

## [0.3.2]
### Fixed
- Fix field parsing for dbt models, affects stability of `diff`/`breaking`.

## [0.3.1]
### Fixed
- Fix comparing order of contracts in `diff`/`breaking`.

## [0.3.0]
### Added
- Handle non-existent schema specification when using `diff`/`breaking`.
- Resolve local and remote resources such as schema specifications when using "$ref: ..." notation.
- Implement `schema` command: prints your schema.
- Implement `quality` command: prints your quality definitions.
- Implement the `inline` command: resolves all references using the "$ref: ..." notation and writes them to your data contract.

### Changed
- Allow remote and local location for all data contract inputs (`--file`, `--with`).

## [0.2.0]
### Added
- Add `diff` command for dbt schema specification.
- Add `breaking` command for dbt schema specification.

### Changed
- Suggest a fix during `init` when the file already exists.
- Rename `validate` command to `lint`.

### Removed
- Remove `check-compatibility` command.

### Fixed
- Improve usage documentation.

## [0.1.1]
### Added
- Initial release.<|MERGE_RESOLUTION|>--- conflicted
+++ resolved
@@ -9,6 +9,8 @@
 
 ### Added
 
+- `datacontract export --format custom`: Export to custom format with Jinja
+
 ### Changed
 
 ### Fixed
@@ -16,13 +18,8 @@
 ## [0.10.19] - 2025-01-29
 
 ### Added
-<<<<<<< HEAD
-- `datacontract export --format custom`: Export to custom format with Jinja
-- Added import CSV
-=======
 
 - datacontract import --format csv
->>>>>>> c3ea3d98
 - publish command also supports publishing ODCS format
 - Option to separate physical table name for a model via config option (#270)
 
