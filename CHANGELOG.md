# Changelog

All notable changes to this project will be documented in this file.

The format is based on [Keep a Changelog](https://keepachangelog.com/en/1.0.0/),
and this project adheres to [Semantic Versioning](https://semver.org/spec/v2.0.0.html).

## [Unreleased]

### Added
- Add support for dbt manifest file (#104)
<<<<<<< HEAD
- Fix import of pyspark for type-checking when pyspark isn't required as a module (#312)
- Add `map` and `enum` type for Avro schema import (#311)
=======
- Adds support for referencing fields within a definition (#322) 

### Fixed
- Fix import of pyspark for type-checking when pyspark isn't required as a module (#312)- `datacontract import --format spark`: Import from Spark tables (#326)
- Fix an issue where specifying `glue_table` as parameter did not filter the tables and instead returned all tables from `source` database (#333)
>>>>>>> bb9c8aab

## [0.10.9] - 2024-07-03

### Added
- Add support for Trino (#278)
- Spark export: add Spark StructType exporter (#277)
- add `--schema` option for the `catalog` and `export` command to provide the schema also locally
- Integrate support into the pre-commit workflow. For further details, please refer to the information provided [here](./README.md#use-with-pre-commit).
- Improved HTML export, supporting links, tags, and more
- Add support for AWS SESSION_TOKEN (#309)

### Changed
- Added array management on HTML export (#299)

### Fixed
- Fix `datacontract import --format jsonschema` when description is missing (#300)
- Fix `datacontract test` with case-sensitive Postgres table names (#310)

## [0.10.8] - 2024-06-19

### Added
- `datacontract serve` start a local web server to provide a REST-API for the commands
- Provide server for sql export for the appropriate schema (#153)
- Add struct and array management to Glue export (#271)

### Changed
- Introduced optional dependencies/extras for significantly faster installation times. (#213)
- Added delta-lake as an additional optional dependency
- support `GOOGLE_APPLICATION_CREDENTIALS` as variable for connecting to bigquery in `datacontract test`
- better support bigqueries `type` attribute, don't assume all imported models are tables
- added initial implementation of an importer from unity catalog (not all data types supported, yet)
- added the importer factory. This refactoring aims to make it easier to create new importers and consequently the growth and maintainability of the project. (#273)

### Fixed
- `datacontract export --format avro` fixed array structure (#243)

## [0.10.7] - 2024-05-31

### Added
- Test data contract against dataframes / temporary views (#175)

### Fixed
- AVRO export: Logical Types should be nested (#233)

## [0.10.6] - 2024-05-29

### Fixed

- Fixed Docker build by removing msodbcsql18 dependency (temporary workaround)

## [0.10.5] - 2024-05-29

### Added
- Added support for `sqlserver` (#196)
- `datacontract export --format dbml`: Export to [Database Markup Language (DBML)](https://dbml.dbdiagram.io/home/) (#135)
- `datacontract export --format avro`: Now supports config map on field level for logicalTypes and default values [Custom Avro Properties](./README.md#custom-avro-properties)
- `datacontract import --format avro`: Now supports importing logicalType and default definition on avro files [Custom Avro Properties](./README.md#custom-avro-properties)
- Support `config.bigqueryType` for testing BigQuery types
- Added support for selecting specific tables in an AWS Glue `import` through the `glue-table` parameter (#122)

### Fixed

- Fixed jsonschema export for models with empty object-typed fields (#218)
- Fixed testing BigQuery tables with BOOL fields
- `datacontract catalog` Show search bar also on mobile

## [0.10.4] - 2024-05-17

### Added

- `datacontract catalog` Search
- `datacontract publish`: Publish the data contract to the Data Mesh Manager
- `datacontract import --format bigquery`: Import from BigQuery format (#110)
- `datacontract export --format bigquery`: Export to BigQuery format (#111)
- `datacontract export --format avro`: Now supports [Avro logical types](https://avro.apache.org/docs/1.11.1/specification/#logical-types) to better model date types. `date`, `timestamp`/`timestamp-tz` and `timestamp-ntz` are now mapped to the appropriate logical types. (#141)
- `datacontract import --format jsonschema`: Import from JSON schema (#91)
- `datacontract export --format jsonschema`: Improved export by exporting more additional information
- `datacontract export --format html`: Added support for Service Levels, Definitions, Examples and nested Fields
- `datacontract export --format go`: Export to go types format

## [0.10.3] - 2024-05-05

### Fixed
- datacontract catalog: Add index.html to manifest

## [0.10.2] - 2024-05-05

### Added

- Added import glue (#166)
- Added test support for `azure` (#146)
- Added support for `delta` tables on S3 (#24)
- Added new command `datacontract catalog` that generates a data contract catalog with an `index.html` file.
- Added field format information to HTML export

### Fixed
- RDF Export: Fix error if owner is not a URI/URN


## [0.10.1] - 2024-04-19

### Fixed

- Fixed docker columns

## [0.10.0] - 2024-04-19

### Added

- Added timestamp when ah HTML export was created

### Fixed

- Fixed export format **html**

## [0.9.9] - 2024-04-18

### Added

- Added export format **html** (#15)
- Added descriptions as comments to `datacontract export --format sql` for Databricks dialects
- Added import of arrays in Avro import

## [0.9.8] - 2024-04-01

### Added

- Added export format **great-expectations**: `datacontract export --format great-expectations`
- Added gRPC support to OpenTelemetry integration for publishing test results
- Added AVRO import support for namespace (#121)
- Added handling for optional fields in avro import (#112)
- Added Databricks SQL dialect for `datacontract export --format sql`

### Fixed

- Use `sql_type_converter` to build checks.
- Fixed AVRO import when doc is missing (#121)

## [0.9.7] - 2024-03-15

### Added

- Added option publish test results to **OpenTelemetry**: `datacontract test --publish-to-opentelemetry`
- Added export format **protobuf**: `datacontract export --format protobuf`
- Added export format **terraform**: `datacontract export --format terraform` (limitation: only works for AWS S3 right now)
- Added export format **sql**: `datacontract export --format sql`
- Added export format **sql-query**: `datacontract export --format sql-query`
- Added export format **avro-idl**: `datacontract export --format avro-idl`: Generates an Avro IDL file containing records for each model.
- Added new command **changelog**: `datacontract changelog datacontract1.yaml datacontract2.yaml` will now generate a changelog based on the changes in the data contract. This will be useful for keeping track of changes in the data contract over time.
- Added extensive linting on data contracts. `datacontract lint` will now check for a variety of possible errors in the data contract, such as missing descriptions, incorrect references to models or fields, nonsensical constraints, and more.
- Added importer for avro schemas. `datacontract import --format avro` will now import avro schemas into a data contract.

### Fixed

- Fixed a bug where the export to YAML always escaped the unicode characters.


## [0.9.6-2] - 2024-03-04

### Added

- test kafka for avro messages
- added export format **avro**: `datacontract export --format avro`

## [0.9.6] - 2024-03-04

This is a huge step forward, we now support testing Kafka messages.
We start with JSON messages and avro, and Protobuf will follow.

### Added
- test kafka for JSON messages
- added import format **sql**: `datacontract import --format sql` (#51)
- added export format **dbt-sources**: `datacontract export --format dbt-sources`
- added export format **dbt-staging-sql**: `datacontract export --format dbt-staging-sql`
- added export format **rdf**: `datacontract export --format rdf` (#52)
- added command `datacontract breaking` to detect breaking changes in between two data contracts.

## [0.9.5] - 2024-02-22

### Added
- export to dbt models (#37).
- export to ODCS (#49).
- test - show a test summary table.
- lint - Support local schema (#46).

## [0.9.4] - 2024-02-18

### Added
- Support for Postgres
- Support for Databricks

## [0.9.3] - 2024-02-10

### Added
- Support for BigQuery data connection
- Support for multiple models with S3

### Fixed

- Fix Docker images. Disable builds for linux/amd64.

## [0.9.2] - 2024-01-31

### Added
- Publish to Docker Hub

## [0.9.0] - 2024-01-26 - BREAKING

This is a breaking change (we are still on a 0.x.x version).
The project migrated from Golang to Python.
The Golang version can be found at [cli-go](https://github.com/datacontract/cli-go)

### Added
- `test` Support to directly run tests and connect to data sources defined in servers section.
- `test` generated schema tests from the model definition.
- `test --publish URL` Publish test results to a server URL.
- `export` now exports the data contract so format jsonschema and sodacl.

### Changed
- The `--file` option removed in favor of a direct argument.: Use `datacontract test datacontract.yaml` instead of `datacontract test --file datacontract.yaml`.

### Removed
- `model` is now part of `export`
- `quality` is now part of `export`
- Temporary Removed: `diff` needs to be migrated to Python.
- Temporary Removed: `breaking` needs to be migrated to Python.
- Temporary Removed: `inline` needs to be migrated to Python.

## [0.6.0]
### Added
- Support local json schema in lint command.
- Update to specification 0.9.2.

## [0.5.3]
### Fixed
- Fix format flag bug in model (print) command.

## [0.5.2]
### Changed
- Log to STDOUT.
- Rename `model` command parameter, `type` -> `format`.

## [0.5.1]
### Removed
- Remove `schema` command.

### Fixed
- Fix documentation.
- Security update of x/sys.

## [0.5.0]
### Added
- Adapt Data Contract Specification in version 0.9.2.
- Use `models` section for `diff`/`breaking`.
- Add `model` command.
- Let `inline` print to STDOUT instead of overwriting datacontract file.
- Let `quality` write input from STDIN if present.

## [0.4.0]
### Added
- Basic implementation of `test` command for Soda Core.

### Changed
- Change package structure to allow usage as library.

## [0.3.2]
### Fixed
- Fix field parsing for dbt models, affects stability of `diff`/`breaking`.

## [0.3.1]
### Fixed
- Fix comparing order of contracts in `diff`/`breaking`.

## [0.3.0]
### Added
- Handle non-existent schema specification when using `diff`/`breaking`.
- Resolve local and remote resources such as schema specifications when using "$ref: ..." notation.
- Implement `schema` command: prints your schema.
- Implement `quality` command: prints your quality definitions.
- Implement the `inline` command: resolves all references using the "$ref: ..." notation and writes them to your data contract.

### Changed
- Allow remote and local location for all data contract inputs (`--file`, `--with`).

## [0.2.0]
### Added
- Add `diff` command for dbt schema specification.
- Add `breaking` command for dbt schema specification.

### Changed
- Suggest a fix during `init` when the file already exists.
- Rename `validate` command to `lint`.

### Removed
- Remove `check-compatibility` command.

### Fixed
- Improve usage documentation.

## [0.1.1]
### Added
- Initial release.<|MERGE_RESOLUTION|>--- conflicted
+++ resolved
@@ -9,16 +9,14 @@
 
 ### Added
 - Add support for dbt manifest file (#104)
-<<<<<<< HEAD
 - Fix import of pyspark for type-checking when pyspark isn't required as a module (#312)
-- Add `map` and `enum` type for Avro schema import (#311)
-=======
-- Adds support for referencing fields within a definition (#322) 
+- Adds support for referencing fields within a definition (#322)
+
 
 ### Fixed
 - Fix import of pyspark for type-checking when pyspark isn't required as a module (#312)- `datacontract import --format spark`: Import from Spark tables (#326)
 - Fix an issue where specifying `glue_table` as parameter did not filter the tables and instead returned all tables from `source` database (#333)
->>>>>>> bb9c8aab
+
 
 ## [0.10.9] - 2024-07-03
 
