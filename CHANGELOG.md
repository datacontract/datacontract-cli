--- conflicted
+++ resolved
@@ -13,11 +13,8 @@
 - When importing in dbt format, add the dbt unique information as a datacontract unique field (#558)
 
 ### Changed
-<<<<<<< HEAD
-- fix: Primary and example fields have been deprecated in Data Contract Specification v1.1.0 (#561)
-=======
+- Primary and example fields have been deprecated in Data Contract Specification v1.1.0 (#561)
 - Define primaryKey and examples for model to follow the changes in datacontract-specification v1.1.0 (#559)
->>>>>>> 2f98baf5
 
 ## [0.10.16] - 2024-12-19
 
