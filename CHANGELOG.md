--- conflicted
+++ resolved
@@ -10,11 +10,8 @@
 ### Added
 
 - Support for Data Contract Specification v1.2.1 (Data Quality Metrics)
-<<<<<<< HEAD
-- Support for decimal testing in spark and databricks
-=======
+- Support for decimal testing in spark and databricks (#902)
 - Support for BigQuery Flexible Schema in Data Contract Checks (#909)
->>>>>>> ffdc2e6b
 
 ### Fixed
 
