# Changelog

All notable changes to this project will be documented in this file.

The format is based on [Keep a Changelog](https://keepachangelog.com/en/1.0.0/),
and this project adheres to [Semantic Versioning](https://semver.org/spec/v2.0.0.html).


## [Unreleased]

### Added
<<<<<<< HEAD
- Support for exporting a Data Contract to an Iceberg schema definition.
=======
- When importing in dbt format, add the dbt `not_null` information as a datacontract `required` field (#547)
>>>>>>> 6be36b39

### Changed
- Type conversion when importing contracts into dbt and exporting contracts from dbt (#534)
- Ensure 'name' is the first column when exporting in dbt format, considering column attributes (#541)

### Fixed
- Modify the arguments to narrow down the import target with `--dbt-model` (#532)
- SodaCL: Prevent `KeyError: 'fail'` from happening when testing with SodaCL
- fix: populate database and schema values for bigquery in exported dbt sources (#543)
- Fixing the options for importing and exporting to standard output (#544)

## [0.10.15] - 2024-10-26

### Added
- Support for model import from parquet file metadata.
- Great Expectation export: add optional args (#496)
  - `suite_name` the name of the expectation suite to export
  - `engine` used to run checks
  - `sql_server_type` to define the type of SQL Server to use when engine is `sql`
- Changelog support for `Info` and `Terms` blocks.
- `datacontract import` now has `--output` option for saving Data Contract to file
- Enhance JSON file validation (local and S3) to return the first error for each JSON object, the max number of total errors can be configured via the environment variable: `DATACONTRACT_MAX_ERRORS`. Furthermore, the primaryKey will be additionally added to the error message.
- fixes issue where records with no fields create an invalid bq schema.

### Changed
- Changelog support for custom extension keys in `Models` and `Fields` blocks.
- `datacontract catalog --files '*.yaml'` now checks also any subfolders for such files.
- Optimize test output table on console if tests fail

### Fixed
- raise valid exception in DataContractSpecification.from_file if file does not exist
- Fix importing JSON Schemas containing deeply nested objects without `required` array
- SodaCL: Only add data quality tests for executable queries

## [0.10.14] - 2024-10-26

Data Contract CLI now supports the Open Data Contract Standard (ODCS) v3.0.0.

### Added
- `datacontract test` now also supports ODCS v3 data contract format
- `datacontract export --format odcs_v3`: Export to Open Data Contract Standard v3.0.0 (#460)
- `datacontract test` now also supports ODCS v3 anda Data Contract SQL quality checks on field and model level
- Support for import from Iceberg table definitions.
- Support for decimal logical type on avro export.
- Support for custom Trino types

### Changed
- `datacontract import --format odcs`: Now supports ODSC v3.0.0 files (#474)
- `datacontract export --format odcs`: Now creates v3.0.0 Open Data Contract Standard files (alias to odcs_v3). Old versions are still available as format `odcs_v2`. (#460)

### Fixed
- fix timestamp serialization from parquet -> duckdb (#472)


## [0.10.13] - 2024-09-20

### Added
- `datacontract export --format data-caterer`: Export to [Data Caterer YAML](https://data.catering/setup/guide/scenario/data-generation/)

### Changed
- `datacontract export --format jsonschema` handle optional and nullable fields (#409)
- `datacontract import --format unity` handle nested and complex fields (#420)
- `datacontract import --format spark` handle field descriptions (#420)
- `datacontract export --format bigquery` handle bigqueryType (#422)

### Fixed
- use correct float type with bigquery (#417)
- Support DATACONTRACT_MANAGER_API_KEY
- Some minor bug fixes

## [0.10.12] - 2024-09-08

### Added
- Support for import of DBML Models (#379)
- `datacontract export --format sqlalchemy`: Export to [SQLAlchemy ORM models](https://docs.sqlalchemy.org/en/20/orm/quickstart.html) (#399)
- Support of varchar max length in Glue import (#351)
- `datacontract publish` now also accepts the `DATACONTRACT_MANAGER_API_KEY` as an environment variable
- Support required fields for Avro schema export (#390)
- Support data type map in Spark import and export (#408)
- Support of enum on export to avro
- Support of enum title on avro import

### Changed
- Deltalake is now using DuckDB's native deltalake support (#258). Extra deltalake removed.
- When dumping to YAML (import) the alias name is used instead of the pythonic name. (#373)

### Fixed
- Fix an issue where the datacontract cli fails if installed without any extras (#400)
- Fix an issue where Glue database without a location creates invalid data contract (#351)
- Fix bigint -> long data type mapping (#351)
- Fix an issue where column description for Glue partition key column is ignored (#351)
- Corrected name of table parameter for bigquery import (#377)
- Fix a failed to connect to S3 Server (#384)
- Fix a model bug mismatching with the specification (`definitions.fields`) (#375)
- Fix array type management in Spark import (#408)


## [0.10.11] - 2024-08-08

### Added

- Support data type map in Glue import. (#340)
- Basic html export for new `keys` and `values` fields
- Support for recognition of 1 to 1 relationships when exporting to DBML
- Added support for arrays in JSON schema import (#305)

### Changed

- Aligned JSON schema import and export of required properties
- Change dbt importer to be more robust and customizable

### Fixed

- Fix required field handling in JSON schema import
- Fix an issue where the quality and definition `$ref` are not always resolved
- Fix an issue where the JSON schema validation fails for a field with type `string` and format `uuid`
- Fix an issue where common DBML renderers may not be able to parse parts of an exported file


## [0.10.10] - 2024-07-18

### Added
- Add support for dbt manifest file (#104)
- Fix import of pyspark for type-checking when pyspark isn't required as a module (#312)
- Adds support for referencing fields within a definition (#322)
- Add `map` and `enum` type for Avro schema import (#311)

### Fixed
- Fix import of pyspark for type-checking when pyspark isn't required as a module (#312)- `datacontract import --format spark`: Import from Spark tables (#326)
- Fix an issue where specifying `glue_table` as parameter did not filter the tables and instead returned all tables from `source` database (#333)

## [0.10.9] - 2024-07-03

### Added
- Add support for Trino (#278)
- Spark export: add Spark StructType exporter (#277)
- add `--schema` option for the `catalog` and `export` command to provide the schema also locally
- Integrate support into the pre-commit workflow. For further details, please refer to the information provided [here](./README.md#use-with-pre-commit).
- Improved HTML export, supporting links, tags, and more
- Add support for AWS SESSION_TOKEN (#309)

### Changed
- Added array management on HTML export (#299)

### Fixed
- Fix `datacontract import --format jsonschema` when description is missing (#300)
- Fix `datacontract test` with case-sensitive Postgres table names (#310)

## [0.10.8] - 2024-06-19

### Added
- `datacontract serve` start a local web server to provide a REST-API for the commands
- Provide server for sql export for the appropriate schema (#153)
- Add struct and array management to Glue export (#271)

### Changed
- Introduced optional dependencies/extras for significantly faster installation times. (#213)
- Added delta-lake as an additional optional dependency
- support `GOOGLE_APPLICATION_CREDENTIALS` as variable for connecting to bigquery in `datacontract test`
- better support bigqueries `type` attribute, don't assume all imported models are tables
- added initial implementation of an importer from unity catalog (not all data types supported, yet)
- added the importer factory. This refactoring aims to make it easier to create new importers and consequently the growth and maintainability of the project. (#273)

### Fixed
- `datacontract export --format avro` fixed array structure (#243)

## [0.10.7] - 2024-05-31

### Added
- Test data contract against dataframes / temporary views (#175)

### Fixed
- AVRO export: Logical Types should be nested (#233)

## [0.10.6] - 2024-05-29

### Fixed

- Fixed Docker build by removing msodbcsql18 dependency (temporary workaround)

## [0.10.5] - 2024-05-29

### Added
- Added support for `sqlserver` (#196)
- `datacontract export --format dbml`: Export to [Database Markup Language (DBML)](https://dbml.dbdiagram.io/home/) (#135)
- `datacontract export --format avro`: Now supports config map on field level for logicalTypes and default values [Custom Avro Properties](./README.md#custom-avro-properties)
- `datacontract import --format avro`: Now supports importing logicalType and default definition on avro files [Custom Avro Properties](./README.md#custom-avro-properties)
- Support `config.bigqueryType` for testing BigQuery types
- Added support for selecting specific tables in an AWS Glue `import` through the `glue-table` parameter (#122)

### Fixed

- Fixed jsonschema export for models with empty object-typed fields (#218)
- Fixed testing BigQuery tables with BOOL fields
- `datacontract catalog` Show search bar also on mobile

## [0.10.4] - 2024-05-17

### Added

- `datacontract catalog` Search
- `datacontract publish`: Publish the data contract to the Data Mesh Manager
- `datacontract import --format bigquery`: Import from BigQuery format (#110)
- `datacontract export --format bigquery`: Export to BigQuery format (#111)
- `datacontract export --format avro`: Now supports [Avro logical types](https://avro.apache.org/docs/1.11.1/specification/#logical-types) to better model date types. `date`, `timestamp`/`timestamp-tz` and `timestamp-ntz` are now mapped to the appropriate logical types. (#141)
- `datacontract import --format jsonschema`: Import from JSON schema (#91)
- `datacontract export --format jsonschema`: Improved export by exporting more additional information
- `datacontract export --format html`: Added support for Service Levels, Definitions, Examples and nested Fields
- `datacontract export --format go`: Export to go types format

## [0.10.3] - 2024-05-05

### Fixed
- datacontract catalog: Add index.html to manifest

## [0.10.2] - 2024-05-05

### Added

- Added import glue (#166)
- Added test support for `azure` (#146)
- Added support for `delta` tables on S3 (#24)
- Added new command `datacontract catalog` that generates a data contract catalog with an `index.html` file.
- Added field format information to HTML export

### Fixed
- RDF Export: Fix error if owner is not a URI/URN


## [0.10.1] - 2024-04-19

### Fixed

- Fixed docker columns

## [0.10.0] - 2024-04-19

### Added

- Added timestamp when ah HTML export was created

### Fixed

- Fixed export format **html**

## [0.9.9] - 2024-04-18

### Added

- Added export format **html** (#15)
- Added descriptions as comments to `datacontract export --format sql` for Databricks dialects
- Added import of arrays in Avro import

## [0.9.8] - 2024-04-01

### Added

- Added export format **great-expectations**: `datacontract export --format great-expectations`
- Added gRPC support to OpenTelemetry integration for publishing test results
- Added AVRO import support for namespace (#121)
- Added handling for optional fields in avro import (#112)
- Added Databricks SQL dialect for `datacontract export --format sql`

### Fixed

- Use `sql_type_converter` to build checks.
- Fixed AVRO import when doc is missing (#121)

## [0.9.7] - 2024-03-15

### Added

- Added option publish test results to **OpenTelemetry**: `datacontract test --publish-to-opentelemetry`
- Added export format **protobuf**: `datacontract export --format protobuf`
- Added export format **terraform**: `datacontract export --format terraform` (limitation: only works for AWS S3 right now)
- Added export format **sql**: `datacontract export --format sql`
- Added export format **sql-query**: `datacontract export --format sql-query`
- Added export format **avro-idl**: `datacontract export --format avro-idl`: Generates an Avro IDL file containing records for each model.
- Added new command **changelog**: `datacontract changelog datacontract1.yaml datacontract2.yaml` will now generate a changelog based on the changes in the data contract. This will be useful for keeping track of changes in the data contract over time.
- Added extensive linting on data contracts. `datacontract lint` will now check for a variety of possible errors in the data contract, such as missing descriptions, incorrect references to models or fields, nonsensical constraints, and more.
- Added importer for avro schemas. `datacontract import --format avro` will now import avro schemas into a data contract.

### Fixed

- Fixed a bug where the export to YAML always escaped the unicode characters.


## [0.9.6-2] - 2024-03-04

### Added

- test kafka for avro messages
- added export format **avro**: `datacontract export --format avro`

## [0.9.6] - 2024-03-04

This is a huge step forward, we now support testing Kafka messages.
We start with JSON messages and avro, and Protobuf will follow.

### Added
- test kafka for JSON messages
- added import format **sql**: `datacontract import --format sql` (#51)
- added export format **dbt-sources**: `datacontract export --format dbt-sources`
- added export format **dbt-staging-sql**: `datacontract export --format dbt-staging-sql`
- added export format **rdf**: `datacontract export --format rdf` (#52)
- added command `datacontract breaking` to detect breaking changes in between two data contracts.

## [0.9.5] - 2024-02-22

### Added
- export to dbt models (#37).
- export to ODCS (#49).
- test - show a test summary table.
- lint - Support local schema (#46).

## [0.9.4] - 2024-02-18

### Added
- Support for Postgres
- Support for Databricks

## [0.9.3] - 2024-02-10

### Added
- Support for BigQuery data connection
- Support for multiple models with S3

### Fixed

- Fix Docker images. Disable builds for linux/amd64.

## [0.9.2] - 2024-01-31

### Added
- Publish to Docker Hub

## [0.9.0] - 2024-01-26 - BREAKING

This is a breaking change (we are still on a 0.x.x version).
The project migrated from Golang to Python.
The Golang version can be found at [cli-go](https://github.com/datacontract/cli-go)

### Added
- `test` Support to directly run tests and connect to data sources defined in servers section.
- `test` generated schema tests from the model definition.
- `test --publish URL` Publish test results to a server URL.
- `export` now exports the data contract so format jsonschema and sodacl.

### Changed
- The `--file` option removed in favor of a direct argument.: Use `datacontract test datacontract.yaml` instead of `datacontract test --file datacontract.yaml`.

### Removed
- `model` is now part of `export`
- `quality` is now part of `export`
- Temporary Removed: `diff` needs to be migrated to Python.
- Temporary Removed: `breaking` needs to be migrated to Python.
- Temporary Removed: `inline` needs to be migrated to Python.

## [0.6.0]
### Added
- Support local json schema in lint command.
- Update to specification 0.9.2.

## [0.5.3]
### Fixed
- Fix format flag bug in model (print) command.

## [0.5.2]
### Changed
- Log to STDOUT.
- Rename `model` command parameter, `type` -> `format`.

## [0.5.1]
### Removed
- Remove `schema` command.

### Fixed
- Fix documentation.
- Security update of x/sys.

## [0.5.0]
### Added
- Adapt Data Contract Specification in version 0.9.2.
- Use `models` section for `diff`/`breaking`.
- Add `model` command.
- Let `inline` print to STDOUT instead of overwriting datacontract file.
- Let `quality` write input from STDIN if present.

## [0.4.0]
### Added
- Basic implementation of `test` command for Soda Core.

### Changed
- Change package structure to allow usage as library.

## [0.3.2]
### Fixed
- Fix field parsing for dbt models, affects stability of `diff`/`breaking`.

## [0.3.1]
### Fixed
- Fix comparing order of contracts in `diff`/`breaking`.

## [0.3.0]
### Added
- Handle non-existent schema specification when using `diff`/`breaking`.
- Resolve local and remote resources such as schema specifications when using "$ref: ..." notation.
- Implement `schema` command: prints your schema.
- Implement `quality` command: prints your quality definitions.
- Implement the `inline` command: resolves all references using the "$ref: ..." notation and writes them to your data contract.

### Changed
- Allow remote and local location for all data contract inputs (`--file`, `--with`).

## [0.2.0]
### Added
- Add `diff` command for dbt schema specification.
- Add `breaking` command for dbt schema specification.

### Changed
- Suggest a fix during `init` when the file already exists.
- Rename `validate` command to `lint`.

### Removed
- Remove `check-compatibility` command.

### Fixed
- Improve usage documentation.

## [0.1.1]
### Added
- Initial release.<|MERGE_RESOLUTION|>--- conflicted
+++ resolved
@@ -9,11 +9,8 @@
 ## [Unreleased]
 
 ### Added
-<<<<<<< HEAD
 - Support for exporting a Data Contract to an Iceberg schema definition.
-=======
 - When importing in dbt format, add the dbt `not_null` information as a datacontract `required` field (#547)
->>>>>>> 6be36b39
 
 ### Changed
 - Type conversion when importing contracts into dbt and exporting contracts from dbt (#534)
