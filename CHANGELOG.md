--- conflicted
+++ resolved
@@ -6,16 +6,11 @@
 and this project adheres to [Semantic Versioning](https://semver.org/spec/v2.0.0.html).
 
 ## Unreleased
-<<<<<<< HEAD
+
 ### Changed
 - `datacontract export [OPTIONS]`: Export to custom format with an ODCS native template via `export --format custom --spec odcs` 
 
-### Added
-- `datacontract import --format json`: Import from JSON files
-=======
-
 ## [0.10.29] - 2025-07-06
->>>>>>> b4cc94b9
 
 ### Added
 - Support for Data Contract Specification v1.2.0
