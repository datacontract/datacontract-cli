# Changelog

All notable changes to this project will be documented in this file.

The format is based on [Keep a Changelog](https://keepachangelog.com/en/1.0.0/),
and this project adheres to [Semantic Versioning](https://semver.org/spec/v2.0.0.html).


## [Unreleased]

### Added

### Changed
- Type conversion when importing contracts into dbt and exporting contracts from dbt (#534)
- Ensure 'name' is the first column when exporting in dbt format, considering column attributes (#541)

### Fixed
- Modify the arguments to narrow down the import target with `--dbt-model` (#532)
- SodaCL: Prevent `KeyError: 'fail'` from happening when testing with SodaCL
<<<<<<< HEAD
- fix: populate database and schema values for bigquery in exported dbt sources (#543)
=======
- Fixing the options for importing and exporting to standard output (#544)
>>>>>>> 6d599b1c

## [0.10.15] - 2024-10-26

### Added
- Support for model import from parquet file metadata.
- Great Expectation export: add optional args (#496)
  - `suite_name` the name of the expectation suite to export
  - `engine` used to run checks
  - `sql_server_type` to define the type of SQL Server to use when engine is `sql`
- Changelog support for `Info` and `Terms` blocks.
- `datacontract import` now has `--output` option for saving Data Contract to file
- Enhance JSON file validation (local and S3) to return the first error for each JSON object, the max number of total errors can be configured via the environment variable: `DATACONTRACT_MAX_ERRORS`. Furthermore, the primaryKey will be additionally added to the error message.
- fixes issue where records with no fields create an invalid bq schema.

### Changed
- Changelog support for custom extension keys in `Models` and `Fields` blocks.
- `datacontract catalog --files '*.yaml'` now checks also any subfolders for such files.
- Optimize test output table on console if tests fail

### Fixed
- raise valid exception in DataContractSpecification.from_file if file does not exist
- Fix importing JSON Schemas containing deeply nested objects without `required` array
- SodaCL: Only add data quality tests for executable queries

## [0.10.14] - 2024-10-26

Data Contract CLI now supports the Open Data Contract Standard (ODCS) v3.0.0.

### Added
- `datacontract test` now also supports ODCS v3 data contract format
- `datacontract export --format odcs_v3`: Export to Open Data Contract Standard v3.0.0 (#460)
- `datacontract test` now also supports ODCS v3 anda Data Contract SQL quality checks on field and model level
- Support for import from Iceberg table definitions.
- Support for decimal logical type on avro export.
- Support for custom Trino types

### Changed
- `datacontract import --format odcs`: Now supports ODSC v3.0.0 files (#474)
- `datacontract export --format odcs`: Now creates v3.0.0 Open Data Contract Standard files (alias to odcs_v3). Old versions are still available as format `odcs_v2`. (#460)

### Fixed
- fix timestamp serialization from parquet -> duckdb (#472)


## [0.10.13] - 2024-09-20

### Added
- `datacontract export --format data-caterer`: Export to [Data Caterer YAML](https://data.catering/setup/guide/scenario/data-generation/)

### Changed
- `datacontract export --format jsonschema` handle optional and nullable fields (#409)
- `datacontract import --format unity` handle nested and complex fields (#420)
- `datacontract import --format spark` handle field descriptions (#420)
- `datacontract export --format bigquery` handle bigqueryType (#422)

### Fixed
- use correct float type with bigquery (#417)
- Support DATACONTRACT_MANAGER_API_KEY
- Some minor bug fixes

## [0.10.12] - 2024-09-08

### Added
- Support for import of DBML Models (#379)
- `datacontract export --format sqlalchemy`: Export to [SQLAlchemy ORM models](https://docs.sqlalchemy.org/en/20/orm/quickstart.html) (#399)
- Support of varchar max length in Glue import (#351)
- `datacontract publish` now also accepts the `DATACONTRACT_MANAGER_API_KEY` as an environment variable
- Support required fields for Avro schema export (#390)
- Support data type map in Spark import and export (#408)
- Support of enum on export to avro
- Support of enum title on avro import

### Changed
- Deltalake is now using DuckDB's native deltalake support (#258). Extra deltalake removed.
- When dumping to YAML (import) the alias name is used instead of the pythonic name. (#373)

### Fixed
- Fix an issue where the datacontract cli fails if installed without any extras (#400)
- Fix an issue where Glue database without a location creates invalid data contract (#351)
- Fix bigint -> long data type mapping (#351)
- Fix an issue where column description for Glue partition key column is ignored (#351)
- Corrected name of table parameter for bigquery import (#377)
- Fix a failed to connect to S3 Server (#384)
- Fix a model bug mismatching with the specification (`definitions.fields`) (#375)
- Fix array type management in Spark import (#408)


## [0.10.11] - 2024-08-08

### Added

- Support data type map in Glue import. (#340)
- Basic html export for new `keys` and `values` fields
- Support for recognition of 1 to 1 relationships when exporting to DBML
- Added support for arrays in JSON schema import (#305)

### Changed

- Aligned JSON schema import and export of required properties
- Change dbt importer to be more robust and customizable

### Fixed

- Fix required field handling in JSON schema import
- Fix an issue where the quality and definition `$ref` are not always resolved
- Fix an issue where the JSON schema validation fails for a field with type `string` and format `uuid`
- Fix an issue where common DBML renderers may not be able to parse parts of an exported file


## [0.10.10] - 2024-07-18

### Added
- Add support for dbt manifest file (#104)
- Fix import of pyspark for type-checking when pyspark isn't required as a module (#312)
- Adds support for referencing fields within a definition (#322)
- Add `map` and `enum` type for Avro schema import (#311)

### Fixed
- Fix import of pyspark for type-checking when pyspark isn't required as a module (#312)- `datacontract import --format spark`: Import from Spark tables (#326)
- Fix an issue where specifying `glue_table` as parameter did not filter the tables and instead returned all tables from `source` database (#333)

## [0.10.9] - 2024-07-03

### Added
- Add support for Trino (#278)
- Spark export: add Spark StructType exporter (#277)
- add `--schema` option for the `catalog` and `export` command to provide the schema also locally
- Integrate support into the pre-commit workflow. For further details, please refer to the information provided [here](./README.md#use-with-pre-commit).
- Improved HTML export, supporting links, tags, and more
- Add support for AWS SESSION_TOKEN (#309)

### Changed
- Added array management on HTML export (#299)

### Fixed
- Fix `datacontract import --format jsonschema` when description is missing (#300)
- Fix `datacontract test` with case-sensitive Postgres table names (#310)

## [0.10.8] - 2024-06-19

### Added
- `datacontract serve` start a local web server to provide a REST-API for the commands
- Provide server for sql export for the appropriate schema (#153)
- Add struct and array management to Glue export (#271)

### Changed
- Introduced optional dependencies/extras for significantly faster installation times. (#213)
- Added delta-lake as an additional optional dependency
- support `GOOGLE_APPLICATION_CREDENTIALS` as variable for connecting to bigquery in `datacontract test`
- better support bigqueries `type` attribute, don't assume all imported models are tables
- added initial implementation of an importer from unity catalog (not all data types supported, yet)
- added the importer factory. This refactoring aims to make it easier to create new importers and consequently the growth and maintainability of the project. (#273)

### Fixed
- `datacontract export --format avro` fixed array structure (#243)

## [0.10.7] - 2024-05-31

### Added
- Test data contract against dataframes / temporary views (#175)

### Fixed
- AVRO export: Logical Types should be nested (#233)

## [0.10.6] - 2024-05-29

### Fixed

- Fixed Docker build by removing msodbcsql18 dependency (temporary workaround)

## [0.10.5] - 2024-05-29

### Added
- Added support for `sqlserver` (#196)
- `datacontract export --format dbml`: Export to [Database Markup Language (DBML)](https://dbml.dbdiagram.io/home/) (#135)
- `datacontract export --format avro`: Now supports config map on field level for logicalTypes and default values [Custom Avro Properties](./README.md#custom-avro-properties)
- `datacontract import --format avro`: Now supports importing logicalType and default definition on avro files [Custom Avro Properties](./README.md#custom-avro-properties)
- Support `config.bigqueryType` for testing BigQuery types
- Added support for selecting specific tables in an AWS Glue `import` through the `glue-table` parameter (#122)

### Fixed

- Fixed jsonschema export for models with empty object-typed fields (#218)
- Fixed testing BigQuery tables with BOOL fields
- `datacontract catalog` Show search bar also on mobile

## [0.10.4] - 2024-05-17

### Added

- `datacontract catalog` Search
- `datacontract publish`: Publish the data contract to the Data Mesh Manager
- `datacontract import --format bigquery`: Import from BigQuery format (#110)
- `datacontract export --format bigquery`: Export to BigQuery format (#111)
- `datacontract export --format avro`: Now supports [Avro logical types](https://avro.apache.org/docs/1.11.1/specification/#logical-types) to better model date types. `date`, `timestamp`/`timestamp-tz` and `timestamp-ntz` are now mapped to the appropriate logical types. (#141)
- `datacontract import --format jsonschema`: Import from JSON schema (#91)
- `datacontract export --format jsonschema`: Improved export by exporting more additional information
- `datacontract export --format html`: Added support for Service Levels, Definitions, Examples and nested Fields
- `datacontract export --format go`: Export to go types format

## [0.10.3] - 2024-05-05

### Fixed
- datacontract catalog: Add index.html to manifest

## [0.10.2] - 2024-05-05

### Added

- Added import glue (#166)
- Added test support for `azure` (#146)
- Added support for `delta` tables on S3 (#24)
- Added new command `datacontract catalog` that generates a data contract catalog with an `index.html` file.
- Added field format information to HTML export

### Fixed
- RDF Export: Fix error if owner is not a URI/URN


## [0.10.1] - 2024-04-19

### Fixed

- Fixed docker columns

## [0.10.0] - 2024-04-19

### Added

- Added timestamp when ah HTML export was created

### Fixed

- Fixed export format **html**

## [0.9.9] - 2024-04-18

### Added

- Added export format **html** (#15)
- Added descriptions as comments to `datacontract export --format sql` for Databricks dialects
- Added import of arrays in Avro import

## [0.9.8] - 2024-04-01

### Added

- Added export format **great-expectations**: `datacontract export --format great-expectations`
- Added gRPC support to OpenTelemetry integration for publishing test results
- Added AVRO import support for namespace (#121)
- Added handling for optional fields in avro import (#112)
- Added Databricks SQL dialect for `datacontract export --format sql`

### Fixed

- Use `sql_type_converter` to build checks.
- Fixed AVRO import when doc is missing (#121)

## [0.9.7] - 2024-03-15

### Added

- Added option publish test results to **OpenTelemetry**: `datacontract test --publish-to-opentelemetry`
- Added export format **protobuf**: `datacontract export --format protobuf`
- Added export format **terraform**: `datacontract export --format terraform` (limitation: only works for AWS S3 right now)
- Added export format **sql**: `datacontract export --format sql`
- Added export format **sql-query**: `datacontract export --format sql-query`
- Added export format **avro-idl**: `datacontract export --format avro-idl`: Generates an Avro IDL file containing records for each model.
- Added new command **changelog**: `datacontract changelog datacontract1.yaml datacontract2.yaml` will now generate a changelog based on the changes in the data contract. This will be useful for keeping track of changes in the data contract over time.
- Added extensive linting on data contracts. `datacontract lint` will now check for a variety of possible errors in the data contract, such as missing descriptions, incorrect references to models or fields, nonsensical constraints, and more.
- Added importer for avro schemas. `datacontract import --format avro` will now import avro schemas into a data contract.

### Fixed

- Fixed a bug where the export to YAML always escaped the unicode characters.


## [0.9.6-2] - 2024-03-04

### Added

- test kafka for avro messages
- added export format **avro**: `datacontract export --format avro`

## [0.9.6] - 2024-03-04

This is a huge step forward, we now support testing Kafka messages.
We start with JSON messages and avro, and Protobuf will follow.

### Added
- test kafka for JSON messages
- added import format **sql**: `datacontract import --format sql` (#51)
- added export format **dbt-sources**: `datacontract export --format dbt-sources`
- added export format **dbt-staging-sql**: `datacontract export --format dbt-staging-sql`
- added export format **rdf**: `datacontract export --format rdf` (#52)
- added command `datacontract breaking` to detect breaking changes in between two data contracts.

## [0.9.5] - 2024-02-22

### Added
- export to dbt models (#37).
- export to ODCS (#49).
- test - show a test summary table.
- lint - Support local schema (#46).

## [0.9.4] - 2024-02-18

### Added
- Support for Postgres
- Support for Databricks

## [0.9.3] - 2024-02-10

### Added
- Support for BigQuery data connection
- Support for multiple models with S3

### Fixed

- Fix Docker images. Disable builds for linux/amd64.

## [0.9.2] - 2024-01-31

### Added
- Publish to Docker Hub

## [0.9.0] - 2024-01-26 - BREAKING

This is a breaking change (we are still on a 0.x.x version).
The project migrated from Golang to Python.
The Golang version can be found at [cli-go](https://github.com/datacontract/cli-go)

### Added
- `test` Support to directly run tests and connect to data sources defined in servers section.
- `test` generated schema tests from the model definition.
- `test --publish URL` Publish test results to a server URL.
- `export` now exports the data contract so format jsonschema and sodacl.

### Changed
- The `--file` option removed in favor of a direct argument.: Use `datacontract test datacontract.yaml` instead of `datacontract test --file datacontract.yaml`.

### Removed
- `model` is now part of `export`
- `quality` is now part of `export`
- Temporary Removed: `diff` needs to be migrated to Python.
- Temporary Removed: `breaking` needs to be migrated to Python.
- Temporary Removed: `inline` needs to be migrated to Python.

## [0.6.0]
### Added
- Support local json schema in lint command.
- Update to specification 0.9.2.

## [0.5.3]
### Fixed
- Fix format flag bug in model (print) command.

## [0.5.2]
### Changed
- Log to STDOUT.
- Rename `model` command parameter, `type` -> `format`.

## [0.5.1]
### Removed
- Remove `schema` command.

### Fixed
- Fix documentation.
- Security update of x/sys.

## [0.5.0]
### Added
- Adapt Data Contract Specification in version 0.9.2.
- Use `models` section for `diff`/`breaking`.
- Add `model` command.
- Let `inline` print to STDOUT instead of overwriting datacontract file.
- Let `quality` write input from STDIN if present.

## [0.4.0]
### Added
- Basic implementation of `test` command for Soda Core.

### Changed
- Change package structure to allow usage as library.

## [0.3.2]
### Fixed
- Fix field parsing for dbt models, affects stability of `diff`/`breaking`.

## [0.3.1]
### Fixed
- Fix comparing order of contracts in `diff`/`breaking`.

## [0.3.0]
### Added
- Handle non-existent schema specification when using `diff`/`breaking`.
- Resolve local and remote resources such as schema specifications when using "$ref: ..." notation.
- Implement `schema` command: prints your schema.
- Implement `quality` command: prints your quality definitions.
- Implement the `inline` command: resolves all references using the "$ref: ..." notation and writes them to your data contract.

### Changed
- Allow remote and local location for all data contract inputs (`--file`, `--with`).

## [0.2.0]
### Added
- Add `diff` command for dbt schema specification.
- Add `breaking` command for dbt schema specification.

### Changed
- Suggest a fix during `init` when the file already exists.
- Rename `validate` command to `lint`.

### Removed
- Remove `check-compatibility` command.

### Fixed
- Improve usage documentation.

## [0.1.1]
### Added
- Initial release.<|MERGE_RESOLUTION|>--- conflicted
+++ resolved
@@ -17,11 +17,8 @@
 ### Fixed
 - Modify the arguments to narrow down the import target with `--dbt-model` (#532)
 - SodaCL: Prevent `KeyError: 'fail'` from happening when testing with SodaCL
-<<<<<<< HEAD
 - fix: populate database and schema values for bigquery in exported dbt sources (#543)
-=======
 - Fixing the options for importing and exporting to standard output (#544)
->>>>>>> 6d599b1c
 
 ## [0.10.15] - 2024-10-26
 
