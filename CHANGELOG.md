# Changelog

All notable changes to this project will be documented in this file.

The format is based on [Keep a Changelog](https://keepachangelog.com/en/1.0.0/),
and this project adheres to [Semantic Versioning](https://semver.org/spec/v2.0.0.html).


## [Unreleased]

### Added
- Support for model import from parquet file metadata.
- Great Expectation export: add optional args (#496)
  - `suite_name` the name of the expectation suite to export
  - `engine` used to run checks
  - `sql_server_type` to define the type of SQL Server to use when engine is `sql`
- Changelog support for `Info` and `Terms` blocks.
- `datacontract import` now has `--output` option for saving Data Contract to file
<<<<<<< HEAD
- fixes issue where records with no fields create an invalid bq schema.
=======
- Enhance JSON file validation (local and S3) to return the first error for each JSON object, the max number of total errors can be configured via the environment variable: `DATACONTRACT_MAX_ERRORS`. Furthermore, the primaryKey will be additionally added to the error message.
>>>>>>> e2f35c9f

### Changed
- Changelog support for custom extension keys in `Models` and `Fields` blocks.

### Fixed
- raise valid exception in DataContractSpecification.from_file if file does not exist
- Fix importing JSON Schemas containing deeply nested objects without `required` array

## [0.10.14] - 2024-10-26

Data Contract CLI now supports the Open Data Contract Standard (ODCS) v3.0.0.

### Added
- `datacontract test` now also supports ODCS v3 data contract format
- `datacontract export --format odcs_v3`: Export to Open Data Contract Standard v3.0.0 (#460)
- `datacontract test` now also supports ODCS v3 anda Data Contract SQL quality checks on field and model level
- Support for import from Iceberg table definitions.
- Support for decimal logical type on avro export.
- Support for custom Trino types

### Changed
- `datacontract import --format odcs`: Now supports ODSC v3.0.0 files (#474)
- `datacontract export --format odcs`: Now creates v3.0.0 Open Data Contract Standard files (alias to odcs_v3). Old versions are still available as format `odcs_v2`. (#460)

### Fixed
- fix timestamp serialization from parquet -> duckdb (#472)


## [0.10.13] - 2024-09-20

### Added
- `datacontract export --format data-caterer`: Export to [Data Caterer YAML](https://data.catering/setup/guide/scenario/data-generation/)

### Changed
- `datacontract export --format jsonschema` handle optional and nullable fields (#409)
- `datacontract import --format unity` handle nested and complex fields (#420)
- `datacontract import --format spark` handle field descriptions (#420)
- `datacontract export --format bigquery` handle bigqueryType (#422)

### Fixed
- use correct float type with bigquery (#417)
- Support DATACONTRACT_MANAGER_API_KEY
- Some minor bug fixes

## [0.10.12] - 2024-09-08

### Added
- Support for import of DBML Models (#379)
- `datacontract export --format sqlalchemy`: Export to [SQLAlchemy ORM models](https://docs.sqlalchemy.org/en/20/orm/quickstart.html) (#399)
- Support of varchar max length in Glue import (#351)
- `datacontract publish` now also accepts the `DATACONTRACT_MANAGER_API_KEY` as an environment variable
- Support required fields for Avro schema export (#390)
- Support data type map in Spark import and export (#408)
- Support of enum on export to avro
- Support of enum title on avro import

### Changed
- Deltalake is now using DuckDB's native deltalake support (#258). Extra deltalake removed.
- When dumping to YAML (import) the alias name is used instead of the pythonic name. (#373)

### Fixed
- Fix an issue where the datacontract cli fails if installed without any extras (#400)
- Fix an issue where Glue database without a location creates invalid data contract (#351)
- Fix bigint -> long data type mapping (#351)
- Fix an issue where column description for Glue partition key column is ignored (#351)
- Corrected name of table parameter for bigquery import (#377)
- Fix a failed to connect to S3 Server (#384)
- Fix a model bug mismatching with the specification (`definitions.fields`) (#375)
- Fix array type management in Spark import (#408)


## [0.10.11] - 2024-08-08

### Added

- Support data type map in Glue import. (#340)
- Basic html export for new `keys` and `values` fields
- Support for recognition of 1 to 1 relationships when exporting to DBML
- Added support for arrays in JSON schema import (#305)

### Changed

- Aligned JSON schema import and export of required properties
- Change dbt importer to be more robust and customizable

### Fixed

- Fix required field handling in JSON schema import
- Fix an issue where the quality and definition `$ref` are not always resolved
- Fix an issue where the JSON schema validation fails for a field with type `string` and format `uuid`
- Fix an issue where common DBML renderers may not be able to parse parts of an exported file


## [0.10.10] - 2024-07-18

### Added
- Add support for dbt manifest file (#104)
- Fix import of pyspark for type-checking when pyspark isn't required as a module (#312)
- Adds support for referencing fields within a definition (#322)
- Add `map` and `enum` type for Avro schema import (#311)

### Fixed
- Fix import of pyspark for type-checking when pyspark isn't required as a module (#312)- `datacontract import --format spark`: Import from Spark tables (#326)
- Fix an issue where specifying `glue_table` as parameter did not filter the tables and instead returned all tables from `source` database (#333)

## [0.10.9] - 2024-07-03

### Added
- Add support for Trino (#278)
- Spark export: add Spark StructType exporter (#277)
- add `--schema` option for the `catalog` and `export` command to provide the schema also locally
- Integrate support into the pre-commit workflow. For further details, please refer to the information provided [here](./README.md#use-with-pre-commit).
- Improved HTML export, supporting links, tags, and more
- Add support for AWS SESSION_TOKEN (#309)

### Changed
- Added array management on HTML export (#299)

### Fixed
- Fix `datacontract import --format jsonschema` when description is missing (#300)
- Fix `datacontract test` with case-sensitive Postgres table names (#310)

## [0.10.8] - 2024-06-19

### Added
- `datacontract serve` start a local web server to provide a REST-API for the commands
- Provide server for sql export for the appropriate schema (#153)
- Add struct and array management to Glue export (#271)

### Changed
- Introduced optional dependencies/extras for significantly faster installation times. (#213)
- Added delta-lake as an additional optional dependency
- support `GOOGLE_APPLICATION_CREDENTIALS` as variable for connecting to bigquery in `datacontract test`
- better support bigqueries `type` attribute, don't assume all imported models are tables
- added initial implementation of an importer from unity catalog (not all data types supported, yet)
- added the importer factory. This refactoring aims to make it easier to create new importers and consequently the growth and maintainability of the project. (#273)

### Fixed
- `datacontract export --format avro` fixed array structure (#243)

## [0.10.7] - 2024-05-31

### Added
- Test data contract against dataframes / temporary views (#175)

### Fixed
- AVRO export: Logical Types should be nested (#233)

## [0.10.6] - 2024-05-29

### Fixed

- Fixed Docker build by removing msodbcsql18 dependency (temporary workaround)

## [0.10.5] - 2024-05-29

### Added
- Added support for `sqlserver` (#196)
- `datacontract export --format dbml`: Export to [Database Markup Language (DBML)](https://dbml.dbdiagram.io/home/) (#135)
- `datacontract export --format avro`: Now supports config map on field level for logicalTypes and default values [Custom Avro Properties](./README.md#custom-avro-properties)
- `datacontract import --format avro`: Now supports importing logicalType and default definition on avro files [Custom Avro Properties](./README.md#custom-avro-properties)
- Support `config.bigqueryType` for testing BigQuery types
- Added support for selecting specific tables in an AWS Glue `import` through the `glue-table` parameter (#122)

### Fixed

- Fixed jsonschema export for models with empty object-typed fields (#218)
- Fixed testing BigQuery tables with BOOL fields
- `datacontract catalog` Show search bar also on mobile

## [0.10.4] - 2024-05-17

### Added

- `datacontract catalog` Search
- `datacontract publish`: Publish the data contract to the Data Mesh Manager
- `datacontract import --format bigquery`: Import from BigQuery format (#110)
- `datacontract export --format bigquery`: Export to BigQuery format (#111)
- `datacontract export --format avro`: Now supports [Avro logical types](https://avro.apache.org/docs/1.11.1/specification/#logical-types) to better model date types. `date`, `timestamp`/`timestamp-tz` and `timestamp-ntz` are now mapped to the appropriate logical types. (#141)
- `datacontract import --format jsonschema`: Import from JSON schema (#91)
- `datacontract export --format jsonschema`: Improved export by exporting more additional information
- `datacontract export --format html`: Added support for Service Levels, Definitions, Examples and nested Fields
- `datacontract export --format go`: Export to go types format

## [0.10.3] - 2024-05-05

### Fixed
- datacontract catalog: Add index.html to manifest

## [0.10.2] - 2024-05-05

### Added

- Added import glue (#166)
- Added test support for `azure` (#146)
- Added support for `delta` tables on S3 (#24)
- Added new command `datacontract catalog` that generates a data contract catalog with an `index.html` file.
- Added field format information to HTML export

### Fixed
- RDF Export: Fix error if owner is not a URI/URN


## [0.10.1] - 2024-04-19

### Fixed

- Fixed docker columns

## [0.10.0] - 2024-04-19

### Added

- Added timestamp when ah HTML export was created

### Fixed

- Fixed export format **html**

## [0.9.9] - 2024-04-18

### Added

- Added export format **html** (#15)
- Added descriptions as comments to `datacontract export --format sql` for Databricks dialects
- Added import of arrays in Avro import

## [0.9.8] - 2024-04-01

### Added

- Added export format **great-expectations**: `datacontract export --format great-expectations`
- Added gRPC support to OpenTelemetry integration for publishing test results
- Added AVRO import support for namespace (#121)
- Added handling for optional fields in avro import (#112)
- Added Databricks SQL dialect for `datacontract export --format sql`

### Fixed

- Use `sql_type_converter` to build checks.
- Fixed AVRO import when doc is missing (#121)

## [0.9.7] - 2024-03-15

### Added

- Added option publish test results to **OpenTelemetry**: `datacontract test --publish-to-opentelemetry`
- Added export format **protobuf**: `datacontract export --format protobuf`
- Added export format **terraform**: `datacontract export --format terraform` (limitation: only works for AWS S3 right now)
- Added export format **sql**: `datacontract export --format sql`
- Added export format **sql-query**: `datacontract export --format sql-query`
- Added export format **avro-idl**: `datacontract export --format avro-idl`: Generates an Avro IDL file containing records for each model.
- Added new command **changelog**: `datacontract changelog datacontract1.yaml datacontract2.yaml` will now generate a changelog based on the changes in the data contract. This will be useful for keeping track of changes in the data contract over time.
- Added extensive linting on data contracts. `datacontract lint` will now check for a variety of possible errors in the data contract, such as missing descriptions, incorrect references to models or fields, nonsensical constraints, and more.
- Added importer for avro schemas. `datacontract import --format avro` will now import avro schemas into a data contract.

### Fixed

- Fixed a bug where the export to YAML always escaped the unicode characters.


## [0.9.6-2] - 2024-03-04

### Added

- test kafka for avro messages
- added export format **avro**: `datacontract export --format avro`

## [0.9.6] - 2024-03-04

This is a huge step forward, we now support testing Kafka messages.
We start with JSON messages and avro, and Protobuf will follow.

### Added
- test kafka for JSON messages
- added import format **sql**: `datacontract import --format sql` (#51)
- added export format **dbt-sources**: `datacontract export --format dbt-sources`
- added export format **dbt-staging-sql**: `datacontract export --format dbt-staging-sql`
- added export format **rdf**: `datacontract export --format rdf` (#52)
- added command `datacontract breaking` to detect breaking changes in between two data contracts.

## [0.9.5] - 2024-02-22

### Added
- export to dbt models (#37).
- export to ODCS (#49).
- test - show a test summary table.
- lint - Support local schema (#46).

## [0.9.4] - 2024-02-18

### Added
- Support for Postgres
- Support for Databricks

## [0.9.3] - 2024-02-10

### Added
- Support for BigQuery data connection
- Support for multiple models with S3

### Fixed

- Fix Docker images. Disable builds for linux/amd64.

## [0.9.2] - 2024-01-31

### Added
- Publish to Docker Hub

## [0.9.0] - 2024-01-26 - BREAKING

This is a breaking change (we are still on a 0.x.x version).
The project migrated from Golang to Python.
The Golang version can be found at [cli-go](https://github.com/datacontract/cli-go)

### Added
- `test` Support to directly run tests and connect to data sources defined in servers section.
- `test` generated schema tests from the model definition.
- `test --publish URL` Publish test results to a server URL.
- `export` now exports the data contract so format jsonschema and sodacl.

### Changed
- The `--file` option removed in favor of a direct argument.: Use `datacontract test datacontract.yaml` instead of `datacontract test --file datacontract.yaml`.

### Removed
- `model` is now part of `export`
- `quality` is now part of `export`
- Temporary Removed: `diff` needs to be migrated to Python.
- Temporary Removed: `breaking` needs to be migrated to Python.
- Temporary Removed: `inline` needs to be migrated to Python.

## [0.6.0]
### Added
- Support local json schema in lint command.
- Update to specification 0.9.2.

## [0.5.3]
### Fixed
- Fix format flag bug in model (print) command.

## [0.5.2]
### Changed
- Log to STDOUT.
- Rename `model` command parameter, `type` -> `format`.

## [0.5.1]
### Removed
- Remove `schema` command.

### Fixed
- Fix documentation.
- Security update of x/sys.

## [0.5.0]
### Added
- Adapt Data Contract Specification in version 0.9.2.
- Use `models` section for `diff`/`breaking`.
- Add `model` command.
- Let `inline` print to STDOUT instead of overwriting datacontract file.
- Let `quality` write input from STDIN if present.

## [0.4.0]
### Added
- Basic implementation of `test` command for Soda Core.

### Changed
- Change package structure to allow usage as library.

## [0.3.2]
### Fixed
- Fix field parsing for dbt models, affects stability of `diff`/`breaking`.

## [0.3.1]
### Fixed
- Fix comparing order of contracts in `diff`/`breaking`.

## [0.3.0]
### Added
- Handle non-existent schema specification when using `diff`/`breaking`.
- Resolve local and remote resources such as schema specifications when using "$ref: ..." notation.
- Implement `schema` command: prints your schema.
- Implement `quality` command: prints your quality definitions.
- Implement the `inline` command: resolves all references using the "$ref: ..." notation and writes them to your data contract.

### Changed
- Allow remote and local location for all data contract inputs (`--file`, `--with`).

## [0.2.0]
### Added
- Add `diff` command for dbt schema specification.
- Add `breaking` command for dbt schema specification.

### Changed
- Suggest a fix during `init` when the file already exists.
- Rename `validate` command to `lint`.

### Removed
- Remove `check-compatibility` command.

### Fixed
- Improve usage documentation.

## [0.1.1]
### Added
- Initial release.<|MERGE_RESOLUTION|>--- conflicted
+++ resolved
@@ -16,11 +16,8 @@
   - `sql_server_type` to define the type of SQL Server to use when engine is `sql`
 - Changelog support for `Info` and `Terms` blocks.
 - `datacontract import` now has `--output` option for saving Data Contract to file
-<<<<<<< HEAD
+- Enhance JSON file validation (local and S3) to return the first error for each JSON object, the max number of total errors can be configured via the environment variable: `DATACONTRACT_MAX_ERRORS`. Furthermore, the primaryKey will be additionally added to the error message.
 - fixes issue where records with no fields create an invalid bq schema.
-=======
-- Enhance JSON file validation (local and S3) to return the first error for each JSON object, the max number of total errors can be configured via the environment variable: `DATACONTRACT_MAX_ERRORS`. Furthermore, the primaryKey will be additionally added to the error message.
->>>>>>> e2f35c9f
 
 ### Changed
 - Changelog support for custom extension keys in `Models` and `Fields` blocks.
