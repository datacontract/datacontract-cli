# Changelog

All notable changes to this project will be documented in this file.

The format is based on [Keep a Changelog](https://keepachangelog.com/en/1.0.0/),
and this project adheres to [Semantic Versioning](https://semver.org/spec/v2.0.0.html).


## [Unreleased]

### Added
- Support for model import from parquet file metadata.
- Great Expectation export: add optional args (#496)
    - `suite_name` the name of the expectation suite to export
    - `engine` used to run checks
    - `sql_server_type` to define the type of SQL Server to use when engine is `sql`
- Changelog support for `Info` and `Terms` blocks.
<<<<<<< HEAD
- `datacontract import` now has `--output` option for saving Data Contract to file
=======
>>>>>>> 7c121dd0
- Enhance JSON file validation (local and S3) to return the first error for each JSON object, the max number of total errors can be configured via env variable: `DATACONTRACT_MAX_ERRORS`. Furthermore, the primaryKey will now be returned, if available.

### Changed
- Changelog support for custom extension keys in `Models` and `Fields` blocks.

### Fixed
- raise valid exception in DataContractSpecification.from_file if file does not exist
- Fix importing JSON Schemas containing deeply nested objects without `required` array

## [0.10.14] - 2024-10-26

Data Contract CLI now supports the Open Data Contract Standard (ODCS) v3.0.0.

### Added
- `datacontract test` now also supports ODCS v3 data contract format
- `datacontract export --format odcs_v3`: Export to Open Data Contract Standard v3.0.0 (#460)
- `datacontract test` now also supports ODCS v3 anda Data Contract SQL quality checks on field and model level
- Support for import from Iceberg table definitions.
- Support for decimal logical type on avro export.
- Support for custom Trino types

### Changed
- `datacontract import --format odcs`: Now supports ODSC v3.0.0 files (#474)
- `datacontract export --format odcs`: Now creates v3.0.0 Open Data Contract Standard files (alias to odcs_v3). Old versions are still available as format `odcs_v2`. (#460)

### Fixed
- fix timestamp serialization from parquet -> duckdb (#472)


## [0.10.13] - 2024-09-20

### Added
- `datacontract export --format data-caterer`: Export to [Data Caterer YAML](https://data.catering/setup/guide/scenario/data-generation/)

### Changed
- `datacontract export --format jsonschema` handle optional and nullable fields (#409)
- `datacontract import --format unity` handle nested and complex fields (#420)
- `datacontract import --format spark` handle field descriptions (#420)
- `datacontract export --format bigquery` handle bigqueryType (#422)

### Fixed
- use correct float type with bigquery (#417)
- Support DATACONTRACT_MANAGER_API_KEY
- Some minor bug fixes

## [0.10.12] - 2024-09-08

### Added
- Support for import of DBML Models (#379)
- `datacontract export --format sqlalchemy`: Export to [SQLAlchemy ORM models](https://docs.sqlalchemy.org/en/20/orm/quickstart.html) (#399)
- Support of varchar max length in Glue import (#351)
- `datacontract publish` now also accepts the `DATACONTRACT_MANAGER_API_KEY` as an environment variable
- Support required fields for Avro schema export (#390)
- Support data type map in Spark import and export (#408)
- Support of enum on export to avro
- Support of enum title on avro import

### Changed
- Deltalake is now using DuckDB's native deltalake support (#258). Extra deltalake removed.
- When dumping to YAML (import) the alias name is used instead of the pythonic name. (#373)

### Fixed
- Fix an issue where the datacontract cli fails if installed without any extras (#400)
- Fix an issue where Glue database without a location creates invalid data contract (#351)
- Fix bigint -> long data type mapping (#351)
- Fix an issue where column description for Glue partition key column is ignored (#351)
- Corrected name of table parameter for bigquery import (#377)
- Fix a failed to connect to S3 Server (#384)
- Fix a model bug mismatching with the specification (`definitions.fields`) (#375)
- Fix array type management in Spark import (#408)


## [0.10.11] - 2024-08-08

### Added

- Support data type map in Glue import. (#340)
- Basic html export for new `keys` and `values` fields
- Support for recognition of 1 to 1 relationships when exporting to DBML
- Added support for arrays in JSON schema import (#305)

### Changed

- Aligned JSON schema import and export of required properties
- Change dbt importer to be more robust and customizable

### Fixed

- Fix required field handling in JSON schema import
- Fix an issue where the quality and definition `$ref` are not always resolved
- Fix an issue where the JSON schema validation fails for a field with type `string` and format `uuid`
- Fix an issue where common DBML renderers may not be able to parse parts of an exported file


## [0.10.10] - 2024-07-18

### Added
- Add support for dbt manifest file (#104)
- Fix import of pyspark for type-checking when pyspark isn't required as a module (#312)
- Adds support for referencing fields within a definition (#322)
- Add `map` and `enum` type for Avro schema import (#311)

### Fixed
- Fix import of pyspark for type-checking when pyspark isn't required as a module (#312)- `datacontract import --format spark`: Import from Spark tables (#326)
- Fix an issue where specifying `glue_table` as parameter did not filter the tables and instead returned all tables from `source` database (#333)

## [0.10.9] - 2024-07-03

### Added
- Add support for Trino (#278)
- Spark export: add Spark StructType exporter (#277)
- add `--schema` option for the `catalog` and `export` command to provide the schema also locally
- Integrate support into the pre-commit workflow. For further details, please refer to the information provided [here](./README.md#use-with-pre-commit).
- Improved HTML export, supporting links, tags, and more
- Add support for AWS SESSION_TOKEN (#309)

### Changed
- Added array management on HTML export (#299)

### Fixed
- Fix `datacontract import --format jsonschema` when description is missing (#300)
- Fix `datacontract test` with case-sensitive Postgres table names (#310)

## [0.10.8] - 2024-06-19

### Added
- `datacontract serve` start a local web server to provide a REST-API for the commands
- Provide server for sql export for the appropriate schema (#153)
- Add struct and array management to Glue export (#271)

### Changed
- Introduced optional dependencies/extras for significantly faster installation times. (#213)
- Added delta-lake as an additional optional dependency
- support `GOOGLE_APPLICATION_CREDENTIALS` as variable for connecting to bigquery in `datacontract test`
- better support bigqueries `type` attribute, don't assume all imported models are tables
- added initial implementation of an importer from unity catalog (not all data types supported, yet)
- added the importer factory. This refactoring aims to make it easier to create new importers and consequently the growth and maintainability of the project. (#273)

### Fixed
- `datacontract export --format avro` fixed array structure (#243)

## [0.10.7] - 2024-05-31

### Added
- Test data contract against dataframes / temporary views (#175)

### Fixed
- AVRO export: Logical Types should be nested (#233)

## [0.10.6] - 2024-05-29

### Fixed

- Fixed Docker build by removing msodbcsql18 dependency (temporary workaround)

## [0.10.5] - 2024-05-29

### Added
- Added support for `sqlserver` (#196)
- `datacontract export --format dbml`: Export to [Database Markup Language (DBML)](https://dbml.dbdiagram.io/home/) (#135)
- `datacontract export --format avro`: Now supports config map on field level for logicalTypes and default values [Custom Avro Properties](./README.md#custom-avro-properties)
- `datacontract import --format avro`: Now supports importing logicalType and default definition on avro files [Custom Avro Properties](./README.md#custom-avro-properties)
- Support `config.bigqueryType` for testing BigQuery types
- Added support for selecting specific tables in an AWS Glue `import` through the `glue-table` parameter (#122)

### Fixed

- Fixed jsonschema export for models with empty object-typed fields (#218)
- Fixed testing BigQuery tables with BOOL fields
- `datacontract catalog` Show search bar also on mobile

## [0.10.4] - 2024-05-17

### Added

- `datacontract catalog` Search
- `datacontract publish`: Publish the data contract to the Data Mesh Manager
- `datacontract import --format bigquery`: Import from BigQuery format (#110)
- `datacontract export --format bigquery`: Export to BigQuery format (#111)
- `datacontract export --format avro`: Now supports [Avro logical types](https://avro.apache.org/docs/1.11.1/specification/#logical-types) to better model date types. `date`, `timestamp`/`timestamp-tz` and `timestamp-ntz` are now mapped to the appropriate logical types. (#141)
- `datacontract import --format jsonschema`: Import from JSON schema (#91)
- `datacontract export --format jsonschema`: Improved export by exporting more additional information
- `datacontract export --format html`: Added support for Service Levels, Definitions, Examples and nested Fields
- `datacontract export --format go`: Export to go types format

## [0.10.3] - 2024-05-05

### Fixed
- datacontract catalog: Add index.html to manifest

## [0.10.2] - 2024-05-05

### Added

- Added import glue (#166)
- Added test support for `azure` (#146)
- Added support for `delta` tables on S3 (#24)
- Added new command `datacontract catalog` that generates a data contract catalog with an `index.html` file.
- Added field format information to HTML export

### Fixed
- RDF Export: Fix error if owner is not a URI/URN


## [0.10.1] - 2024-04-19

### Fixed

- Fixed docker columns

## [0.10.0] - 2024-04-19

### Added

- Added timestamp when ah HTML export was created

### Fixed

- Fixed export format **html**

## [0.9.9] - 2024-04-18

### Added

- Added export format **html** (#15)
- Added descriptions as comments to `datacontract export --format sql` for Databricks dialects
- Added import of arrays in Avro import

## [0.9.8] - 2024-04-01

### Added

- Added export format **great-expectations**: `datacontract export --format great-expectations`
- Added gRPC support to OpenTelemetry integration for publishing test results
- Added AVRO import support for namespace (#121)
- Added handling for optional fields in avro import (#112)
- Added Databricks SQL dialect for `datacontract export --format sql`

### Fixed

- Use `sql_type_converter` to build checks.
- Fixed AVRO import when doc is missing (#121)

## [0.9.7] - 2024-03-15

### Added

- Added option publish test results to **OpenTelemetry**: `datacontract test --publish-to-opentelemetry`
- Added export format **protobuf**: `datacontract export --format protobuf`
- Added export format **terraform**: `datacontract export --format terraform` (limitation: only works for AWS S3 right now)
- Added export format **sql**: `datacontract export --format sql`
- Added export format **sql-query**: `datacontract export --format sql-query`
- Added export format **avro-idl**: `datacontract export --format avro-idl`: Generates an Avro IDL file containing records for each model.
- Added new command **changelog**: `datacontract changelog datacontract1.yaml datacontract2.yaml` will now generate a changelog based on the changes in the data contract. This will be useful for keeping track of changes in the data contract over time.
- Added extensive linting on data contracts. `datacontract lint` will now check for a variety of possible errors in the data contract, such as missing descriptions, incorrect references to models or fields, nonsensical constraints, and more.
- Added importer for avro schemas. `datacontract import --format avro` will now import avro schemas into a data contract.

### Fixed

- Fixed a bug where the export to YAML always escaped the unicode characters.


## [0.9.6-2] - 2024-03-04

### Added

- test kafka for avro messages
- added export format **avro**: `datacontract export --format avro`

## [0.9.6] - 2024-03-04

This is a huge step forward, we now support testing Kafka messages.
We start with JSON messages and avro, and Protobuf will follow.

### Added
- test kafka for JSON messages
- added import format **sql**: `datacontract import --format sql` (#51)
- added export format **dbt-sources**: `datacontract export --format dbt-sources`
- added export format **dbt-staging-sql**: `datacontract export --format dbt-staging-sql`
- added export format **rdf**: `datacontract export --format rdf` (#52)
- added command `datacontract breaking` to detect breaking changes in between two data contracts.

## [0.9.5] - 2024-02-22

### Added
- export to dbt models (#37).
- export to ODCS (#49).
- test - show a test summary table.
- lint - Support local schema (#46).

## [0.9.4] - 2024-02-18

### Added
- Support for Postgres
- Support for Databricks

## [0.9.3] - 2024-02-10

### Added
- Support for BigQuery data connection
- Support for multiple models with S3

### Fixed

- Fix Docker images. Disable builds for linux/amd64.

## [0.9.2] - 2024-01-31

### Added
- Publish to Docker Hub

## [0.9.0] - 2024-01-26 - BREAKING

This is a breaking change (we are still on a 0.x.x version).
The project migrated from Golang to Python.
The Golang version can be found at [cli-go](https://github.com/datacontract/cli-go)

### Added
- `test` Support to directly run tests and connect to data sources defined in servers section.
- `test` generated schema tests from the model definition.
- `test --publish URL` Publish test results to a server URL.
- `export` now exports the data contract so format jsonschema and sodacl.

### Changed
- The `--file` option removed in favor of a direct argument.: Use `datacontract test datacontract.yaml` instead of `datacontract test --file datacontract.yaml`.

### Removed
- `model` is now part of `export`
- `quality` is now part of `export`
- Temporary Removed: `diff` needs to be migrated to Python.
- Temporary Removed: `breaking` needs to be migrated to Python.
- Temporary Removed: `inline` needs to be migrated to Python.

## [0.6.0]
### Added
- Support local json schema in lint command.
- Update to specification 0.9.2.

## [0.5.3]
### Fixed
- Fix format flag bug in model (print) command.

## [0.5.2]
### Changed
- Log to STDOUT.
- Rename `model` command parameter, `type` -> `format`.

## [0.5.1]
### Removed
- Remove `schema` command.

### Fixed
- Fix documentation.
- Security update of x/sys.

## [0.5.0]
### Added
- Adapt Data Contract Specification in version 0.9.2.
- Use `models` section for `diff`/`breaking`.
- Add `model` command.
- Let `inline` print to STDOUT instead of overwriting datacontract file.
- Let `quality` write input from STDIN if present.

## [0.4.0]
### Added
- Basic implementation of `test` command for Soda Core.

### Changed
- Change package structure to allow usage as library.

## [0.3.2]
### Fixed
- Fix field parsing for dbt models, affects stability of `diff`/`breaking`.

## [0.3.1]
### Fixed
- Fix comparing order of contracts in `diff`/`breaking`.

## [0.3.0]
### Added
- Handle non-existent schema specification when using `diff`/`breaking`.
- Resolve local and remote resources such as schema specifications when using "$ref: ..." notation.
- Implement `schema` command: prints your schema.
- Implement `quality` command: prints your quality definitions.
- Implement the `inline` command: resolves all references using the "$ref: ..." notation and writes them to your data contract.

### Changed
- Allow remote and local location for all data contract inputs (`--file`, `--with`).

## [0.2.0]
### Added
- Add `diff` command for dbt schema specification.
- Add `breaking` command for dbt schema specification.

### Changed
- Suggest a fix during `init` when the file already exists.
- Rename `validate` command to `lint`.

### Removed
- Remove `check-compatibility` command.

### Fixed
- Improve usage documentation.

## [0.1.1]
### Added
- Initial release.<|MERGE_RESOLUTION|>--- conflicted
+++ resolved
@@ -15,10 +15,6 @@
     - `engine` used to run checks
     - `sql_server_type` to define the type of SQL Server to use when engine is `sql`
 - Changelog support for `Info` and `Terms` blocks.
-<<<<<<< HEAD
-- `datacontract import` now has `--output` option for saving Data Contract to file
-=======
->>>>>>> 7c121dd0
 - Enhance JSON file validation (local and S3) to return the first error for each JSON object, the max number of total errors can be configured via env variable: `DATACONTRACT_MAX_ERRORS`. Furthermore, the primaryKey will now be returned, if available.
 
 ### Changed
