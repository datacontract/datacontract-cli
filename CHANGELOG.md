# Changelog

All notable changes to this project will be documented in this file.

The format is based on [Keep a Changelog](https://keepachangelog.com/en/1.0.0/),
and this project adheres to [Semantic Versioning](https://semver.org/spec/v2.0.0.html).


## [Unreleased]

### Added

### Changed

### Fixed
<<<<<<< HEAD
- Definitions referenced by nested fields are not validated correctly (#595)
=======
- Replaced deprecated `primary` field with `primaryKey` in exporters, importers, examples, and Jinja templates for backward compatibility. Fixes [#518](https://github.com/your-repo/your-project/issues/518).
>>>>>>> 34bb6099



## [0.10.17] - 2024-01-16

### Added
- added export format **markdown**: `datacontract export --format markdown` (#545)
- When importing in dbt format, add the dbt unique information as a datacontract unique field (#558)
- When importing in dbt format, add the dbt primary key information as a datacontract primaryKey field (#562)
- When exporting in dbt format, add the datacontract references field as a dbt relationships test (#569)
- When importing in dbt format, add the dbt relationships test field as a reference in the data contract (#570)
- Add serve command on README (#592)

### Changed
- Primary and example fields have been deprecated in Data Contract Specification v1.1.0 (#561)
- Define primaryKey and examples for model to follow the changes in datacontract-specification v1.1.0 (#559)

### Fixed
- SQL Server: cannot escape reserved word on model (#557)
- Export dbt-staging-sql error on multi models contracts (#587) 

### Removed
- OpenTelemetry publisher, as it was hardly used

## [0.10.16] - 2024-12-19

### Added
- Support for exporting a Data Contract to an Iceberg schema definition.
- When importing in dbt format, add the dbt `not_null` information as a datacontract `required` field (#547)

### Changed
- Type conversion when importing contracts into dbt and exporting contracts from dbt (#534)
- Ensure 'name' is the first column when exporting in dbt format, considering column attributes (#541)
- Rename dbt's `tests` to `data_tests` (#548)

### Fixed
- Modify the arguments to narrow down the import target with `--dbt-model` (#532)
- SodaCL: Prevent `KeyError: 'fail'` from happening when testing with SodaCL
- fix: populate database and schema values for bigquery in exported dbt sources (#543)
- Fixing the options for importing and exporting to standard output (#544)
- Fixing the data quality name for model-level and field-level quality tests

## [0.10.15] - 2024-12-02

### Added
- Support for model import from parquet file metadata.
- Great Expectation export: add optional args (#496)
  - `suite_name` the name of the expectation suite to export
  - `engine` used to run checks
  - `sql_server_type` to define the type of SQL Server to use when engine is `sql`
- Changelog support for `Info` and `Terms` blocks.
- `datacontract import` now has `--output` option for saving Data Contract to file
- Enhance JSON file validation (local and S3) to return the first error for each JSON object, the max number of total errors can be configured via the environment variable: `DATACONTRACT_MAX_ERRORS`. Furthermore, the primaryKey will be additionally added to the error message.
- fixes issue where records with no fields create an invalid bq schema.

### Changed
- Changelog support for custom extension keys in `Models` and `Fields` blocks.
- `datacontract catalog --files '*.yaml'` now checks also any subfolders for such files.
- Optimize test output table on console if tests fail

### Fixed
- raise valid exception in DataContractSpecification.from_file if file does not exist
- Fix importing JSON Schemas containing deeply nested objects without `required` array
- SodaCL: Only add data quality tests for executable queries

## [0.10.14] - 2024-10-26

Data Contract CLI now supports the Open Data Contract Standard (ODCS) v3.0.0.

### Added
- `datacontract test` now also supports ODCS v3 data contract format
- `datacontract export --format odcs_v3`: Export to Open Data Contract Standard v3.0.0 (#460)
- `datacontract test` now also supports ODCS v3 anda Data Contract SQL quality checks on field and model level
- Support for import from Iceberg table definitions.
- Support for decimal logical type on avro export.
- Support for custom Trino types

### Changed
- `datacontract import --format odcs`: Now supports ODSC v3.0.0 files (#474)
- `datacontract export --format odcs`: Now creates v3.0.0 Open Data Contract Standard files (alias to odcs_v3). Old versions are still available as format `odcs_v2`. (#460)

### Fixed
- fix timestamp serialization from parquet -> duckdb (#472)


## [0.10.13] - 2024-09-20

### Added
- `datacontract export --format data-caterer`: Export to [Data Caterer YAML](https://data.catering/setup/guide/scenario/data-generation/)

### Changed
- `datacontract export --format jsonschema` handle optional and nullable fields (#409)
- `datacontract import --format unity` handle nested and complex fields (#420)
- `datacontract import --format spark` handle field descriptions (#420)
- `datacontract export --format bigquery` handle bigqueryType (#422)

### Fixed
- use correct float type with bigquery (#417)
- Support DATACONTRACT_MANAGER_API_KEY
- Some minor bug fixes

## [0.10.12] - 2024-09-08

### Added
- Support for import of DBML Models (#379)
- `datacontract export --format sqlalchemy`: Export to [SQLAlchemy ORM models](https://docs.sqlalchemy.org/en/20/orm/quickstart.html) (#399)
- Support of varchar max length in Glue import (#351)
- `datacontract publish` now also accepts the `DATACONTRACT_MANAGER_API_KEY` as an environment variable
- Support required fields for Avro schema export (#390)
- Support data type map in Spark import and export (#408)
- Support of enum on export to avro
- Support of enum title on avro import

### Changed
- Deltalake is now using DuckDB's native deltalake support (#258). Extra deltalake removed.
- When dumping to YAML (import) the alias name is used instead of the pythonic name. (#373)

### Fixed
- Fix an issue where the datacontract cli fails if installed without any extras (#400)
- Fix an issue where Glue database without a location creates invalid data contract (#351)
- Fix bigint -> long data type mapping (#351)
- Fix an issue where column description for Glue partition key column is ignored (#351)
- Corrected name of table parameter for bigquery import (#377)
- Fix a failed to connect to S3 Server (#384)
- Fix a model bug mismatching with the specification (`definitions.fields`) (#375)
- Fix array type management in Spark import (#408)


## [0.10.11] - 2024-08-08

### Added

- Support data type map in Glue import. (#340)
- Basic html export for new `keys` and `values` fields
- Support for recognition of 1 to 1 relationships when exporting to DBML
- Added support for arrays in JSON schema import (#305)

### Changed

- Aligned JSON schema import and export of required properties
- Change dbt importer to be more robust and customizable

### Fixed

- Fix required field handling in JSON schema import
- Fix an issue where the quality and definition `$ref` are not always resolved
- Fix an issue where the JSON schema validation fails for a field with type `string` and format `uuid`
- Fix an issue where common DBML renderers may not be able to parse parts of an exported file


## [0.10.10] - 2024-07-18

### Added
- Add support for dbt manifest file (#104)
- Fix import of pyspark for type-checking when pyspark isn't required as a module (#312)
- Adds support for referencing fields within a definition (#322)
- Add `map` and `enum` type for Avro schema import (#311)

### Fixed
- Fix import of pyspark for type-checking when pyspark isn't required as a module (#312)- `datacontract import --format spark`: Import from Spark tables (#326)
- Fix an issue where specifying `glue_table` as parameter did not filter the tables and instead returned all tables from `source` database (#333)

## [0.10.9] - 2024-07-03

### Added
- Add support for Trino (#278)
- Spark export: add Spark StructType exporter (#277)
- add `--schema` option for the `catalog` and `export` command to provide the schema also locally
- Integrate support into the pre-commit workflow. For further details, please refer to the information provided [here](./README.md#use-with-pre-commit).
- Improved HTML export, supporting links, tags, and more
- Add support for AWS SESSION_TOKEN (#309)

### Changed
- Added array management on HTML export (#299)

### Fixed
- Fix `datacontract import --format jsonschema` when description is missing (#300)
- Fix `datacontract test` with case-sensitive Postgres table names (#310)

## [0.10.8] - 2024-06-19

### Added
- `datacontract serve` start a local web server to provide a REST-API for the commands
- Provide server for sql export for the appropriate schema (#153)
- Add struct and array management to Glue export (#271)

### Changed
- Introduced optional dependencies/extras for significantly faster installation times. (#213)
- Added delta-lake as an additional optional dependency
- support `GOOGLE_APPLICATION_CREDENTIALS` as variable for connecting to bigquery in `datacontract test`
- better support bigqueries `type` attribute, don't assume all imported models are tables
- added initial implementation of an importer from unity catalog (not all data types supported, yet)
- added the importer factory. This refactoring aims to make it easier to create new importers and consequently the growth and maintainability of the project. (#273)

### Fixed
- `datacontract export --format avro` fixed array structure (#243)

## [0.10.7] - 2024-05-31

### Added
- Test data contract against dataframes / temporary views (#175)

### Fixed
- AVRO export: Logical Types should be nested (#233)

## [0.10.6] - 2024-05-29

### Fixed

- Fixed Docker build by removing msodbcsql18 dependency (temporary workaround)

## [0.10.5] - 2024-05-29

### Added
- Added support for `sqlserver` (#196)
- `datacontract export --format dbml`: Export to [Database Markup Language (DBML)](https://dbml.dbdiagram.io/home/) (#135)
- `datacontract export --format avro`: Now supports config map on field level for logicalTypes and default values [Custom Avro Properties](./README.md#custom-avro-properties)
- `datacontract import --format avro`: Now supports importing logicalType and default definition on avro files [Custom Avro Properties](./README.md#custom-avro-properties)
- Support `config.bigqueryType` for testing BigQuery types
- Added support for selecting specific tables in an AWS Glue `import` through the `glue-table` parameter (#122)

### Fixed

- Fixed jsonschema export for models with empty object-typed fields (#218)
- Fixed testing BigQuery tables with BOOL fields
- `datacontract catalog` Show search bar also on mobile

## [0.10.4] - 2024-05-17

### Added

- `datacontract catalog` Search
- `datacontract publish`: Publish the data contract to the Data Mesh Manager
- `datacontract import --format bigquery`: Import from BigQuery format (#110)
- `datacontract export --format bigquery`: Export to BigQuery format (#111)
- `datacontract export --format avro`: Now supports [Avro logical types](https://avro.apache.org/docs/1.11.1/specification/#logical-types) to better model date types. `date`, `timestamp`/`timestamp-tz` and `timestamp-ntz` are now mapped to the appropriate logical types. (#141)
- `datacontract import --format jsonschema`: Import from JSON schema (#91)
- `datacontract export --format jsonschema`: Improved export by exporting more additional information
- `datacontract export --format html`: Added support for Service Levels, Definitions, Examples and nested Fields
- `datacontract export --format go`: Export to go types format

## [0.10.3] - 2024-05-05

### Fixed
- datacontract catalog: Add index.html to manifest

## [0.10.2] - 2024-05-05

### Added

- Added import glue (#166)
- Added test support for `azure` (#146)
- Added support for `delta` tables on S3 (#24)
- Added new command `datacontract catalog` that generates a data contract catalog with an `index.html` file.
- Added field format information to HTML export

### Fixed
- RDF Export: Fix error if owner is not a URI/URN


## [0.10.1] - 2024-04-19

### Fixed

- Fixed docker columns

## [0.10.0] - 2024-04-19

### Added

- Added timestamp when ah HTML export was created

### Fixed

- Fixed export format **html**

## [0.9.9] - 2024-04-18

### Added

- Added export format **html** (#15)
- Added descriptions as comments to `datacontract export --format sql` for Databricks dialects
- Added import of arrays in Avro import

## [0.9.8] - 2024-04-01

### Added

- Added export format **great-expectations**: `datacontract export --format great-expectations`
- Added gRPC support to OpenTelemetry integration for publishing test results
- Added AVRO import support for namespace (#121)
- Added handling for optional fields in avro import (#112)
- Added Databricks SQL dialect for `datacontract export --format sql`

### Fixed

- Use `sql_type_converter` to build checks.
- Fixed AVRO import when doc is missing (#121)

## [0.9.7] - 2024-03-15

### Added

- Added option publish test results to **OpenTelemetry**: `datacontract test --publish-to-opentelemetry`
- Added export format **protobuf**: `datacontract export --format protobuf`
- Added export format **terraform**: `datacontract export --format terraform` (limitation: only works for AWS S3 right now)
- Added export format **sql**: `datacontract export --format sql`
- Added export format **sql-query**: `datacontract export --format sql-query`
- Added export format **avro-idl**: `datacontract export --format avro-idl`: Generates an Avro IDL file containing records for each model.
- Added new command **changelog**: `datacontract changelog datacontract1.yaml datacontract2.yaml` will now generate a changelog based on the changes in the data contract. This will be useful for keeping track of changes in the data contract over time.
- Added extensive linting on data contracts. `datacontract lint` will now check for a variety of possible errors in the data contract, such as missing descriptions, incorrect references to models or fields, nonsensical constraints, and more.
- Added importer for avro schemas. `datacontract import --format avro` will now import avro schemas into a data contract.

### Fixed

- Fixed a bug where the export to YAML always escaped the unicode characters.


## [0.9.6-2] - 2024-03-04

### Added

- test kafka for avro messages
- added export format **avro**: `datacontract export --format avro`

## [0.9.6] - 2024-03-04

This is a huge step forward, we now support testing Kafka messages.
We start with JSON messages and avro, and Protobuf will follow.

### Added
- test kafka for JSON messages
- added import format **sql**: `datacontract import --format sql` (#51)
- added export format **dbt-sources**: `datacontract export --format dbt-sources`
- added export format **dbt-staging-sql**: `datacontract export --format dbt-staging-sql`
- added export format **rdf**: `datacontract export --format rdf` (#52)
- added command `datacontract breaking` to detect breaking changes in between two data contracts.

## [0.9.5] - 2024-02-22

### Added
- export to dbt models (#37).
- export to ODCS (#49).
- test - show a test summary table.
- lint - Support local schema (#46).

## [0.9.4] - 2024-02-18

### Added
- Support for Postgres
- Support for Databricks

## [0.9.3] - 2024-02-10

### Added
- Support for BigQuery data connection
- Support for multiple models with S3

### Fixed

- Fix Docker images. Disable builds for linux/amd64.

## [0.9.2] - 2024-01-31

### Added
- Publish to Docker Hub

## [0.9.0] - 2024-01-26 - BREAKING

This is a breaking change (we are still on a 0.x.x version).
The project migrated from Golang to Python.
The Golang version can be found at [cli-go](https://github.com/datacontract/cli-go)

### Added
- `test` Support to directly run tests and connect to data sources defined in servers section.
- `test` generated schema tests from the model definition.
- `test --publish URL` Publish test results to a server URL.
- `export` now exports the data contract so format jsonschema and sodacl.

### Changed
- The `--file` option removed in favor of a direct argument.: Use `datacontract test datacontract.yaml` instead of `datacontract test --file datacontract.yaml`.

### Removed
- `model` is now part of `export`
- `quality` is now part of `export`
- Temporary Removed: `diff` needs to be migrated to Python.
- Temporary Removed: `breaking` needs to be migrated to Python.
- Temporary Removed: `inline` needs to be migrated to Python.

## [0.6.0]
### Added
- Support local json schema in lint command.
- Update to specification 0.9.2.

## [0.5.3]
### Fixed
- Fix format flag bug in model (print) command.

## [0.5.2]
### Changed
- Log to STDOUT.
- Rename `model` command parameter, `type` -> `format`.

## [0.5.1]
### Removed
- Remove `schema` command.

### Fixed
- Fix documentation.
- Security update of x/sys.

## [0.5.0]
### Added
- Adapt Data Contract Specification in version 0.9.2.
- Use `models` section for `diff`/`breaking`.
- Add `model` command.
- Let `inline` print to STDOUT instead of overwriting datacontract file.
- Let `quality` write input from STDIN if present.

## [0.4.0]
### Added
- Basic implementation of `test` command for Soda Core.

### Changed
- Change package structure to allow usage as library.

## [0.3.2]
### Fixed
- Fix field parsing for dbt models, affects stability of `diff`/`breaking`.

## [0.3.1]
### Fixed
- Fix comparing order of contracts in `diff`/`breaking`.

## [0.3.0]
### Added
- Handle non-existent schema specification when using `diff`/`breaking`.
- Resolve local and remote resources such as schema specifications when using "$ref: ..." notation.
- Implement `schema` command: prints your schema.
- Implement `quality` command: prints your quality definitions.
- Implement the `inline` command: resolves all references using the "$ref: ..." notation and writes them to your data contract.

### Changed
- Allow remote and local location for all data contract inputs (`--file`, `--with`).

## [0.2.0]
### Added
- Add `diff` command for dbt schema specification.
- Add `breaking` command for dbt schema specification.

### Changed
- Suggest a fix during `init` when the file already exists.
- Rename `validate` command to `lint`.

### Removed
- Remove `check-compatibility` command.

### Fixed
- Improve usage documentation.

## [0.1.1]
### Added
- Initial release.<|MERGE_RESOLUTION|>--- conflicted
+++ resolved
@@ -13,11 +13,8 @@
 ### Changed
 
 ### Fixed
-<<<<<<< HEAD
 - Definitions referenced by nested fields are not validated correctly (#595)
-=======
 - Replaced deprecated `primary` field with `primaryKey` in exporters, importers, examples, and Jinja templates for backward compatibility. Fixes [#518](https://github.com/your-repo/your-project/issues/518).
->>>>>>> 34bb6099
 
 
 
