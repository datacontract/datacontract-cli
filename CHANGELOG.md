# Changelog

All notable changes to this project will be documented in this file.

The format is based on [Keep a Changelog](https://keepachangelog.com/en/1.0.0/),
and this project adheres to [Semantic Versioning](https://semver.org/spec/v2.0.0.html).


## [Unreleased]

### Added

### Fixed

## [0.10.18] - 2024-01-18

### Fixed

- Fixed an issue when resolving project's dependencies when all extras are installed.
- Definitions referenced by nested fields are not validated correctly (#595)
- Replaced deprecated `primary` field with `primaryKey` in exporters, importers, examples, and Jinja templates for backward compatibility. Fixes [#518](https://github.com/your-repo/your-project/issues/518).
- Cannot execute test on column of type record(bigquery) #597


## [0.10.17] - 2024-01-16

### Added
- added export format **markdown**: `datacontract export --format markdown` (#545)
- When importing in dbt format, add the dbt unique information as a datacontract unique field (#558)
<<<<<<< HEAD
- Added import for `ProtoBuf`

=======
- When importing in dbt format, add the dbt primary key information as a datacontract primaryKey field (#562)
- When exporting in dbt format, add the datacontract references field as a dbt relationships test (#569)
- When importing in dbt format, add the dbt relationships test field as a reference in the data contract (#570)
- Add serve command on README (#592)
>>>>>>> b4d5c4ba

### Changed
- Primary and example fields have been deprecated in Data Contract Specification v1.1.0 (#561)
- Define primaryKey and examples for model to follow the changes in datacontract-specification v1.1.0 (#559)

### Fixed
- SQL Server: cannot escape reserved word on model (#557)
- Export dbt-staging-sql error on multi models contracts (#587) 

### Removed
- OpenTelemetry publisher, as it was hardly used

## [0.10.16] - 2024-12-19

### Added
- Support for exporting a Data Contract to an Iceberg schema definition.
- When importing in dbt format, add the dbt `not_null` information as a datacontract `required` field (#547)

### Changed
- Type conversion when importing contracts into dbt and exporting contracts from dbt (#534)
- Ensure 'name' is the first column when exporting in dbt format, considering column attributes (#541)
- Rename dbt's `tests` to `data_tests` (#548)

### Fixed
- Modify the arguments to narrow down the import target with `--dbt-model` (#532)
- SodaCL: Prevent `KeyError: 'fail'` from happening when testing with SodaCL
- fix: populate database and schema values for bigquery in exported dbt sources (#543)
- Fixing the options for importing and exporting to standard output (#544)
- Fixing the data quality name for model-level and field-level quality tests

## [0.10.15] - 2024-12-02

### Added
- Support for model import from parquet file metadata.
- Great Expectation export: add optional args (#496)
  - `suite_name` the name of the expectation suite to export
  - `engine` used to run checks
  - `sql_server_type` to define the type of SQL Server to use when engine is `sql`
- Changelog support for `Info` and `Terms` blocks.
- `datacontract import` now has `--output` option for saving Data Contract to file
- Enhance JSON file validation (local and S3) to return the first error for each JSON object, the max number of total errors can be configured via the environment variable: `DATACONTRACT_MAX_ERRORS`. Furthermore, the primaryKey will be additionally added to the error message.
- fixes issue where records with no fields create an invalid bq schema.

### Changed
- Changelog support for custom extension keys in `Models` and `Fields` blocks.
- `datacontract catalog --files '*.yaml'` now checks also any subfolders for such files.
- Optimize test output table on console if tests fail

### Fixed
- raise valid exception in DataContractSpecification.from_file if file does not exist
- Fix importing JSON Schemas containing deeply nested objects without `required` array
- SodaCL: Only add data quality tests for executable queries

## [0.10.14] - 2024-10-26

Data Contract CLI now supports the Open Data Contract Standard (ODCS) v3.0.0.

### Added
- `datacontract test` now also supports ODCS v3 data contract format
- `datacontract export --format odcs_v3`: Export to Open Data Contract Standard v3.0.0 (#460)
- `datacontract test` now also supports ODCS v3 anda Data Contract SQL quality checks on field and model level
- Support for import from Iceberg table definitions.
- Support for decimal logical type on avro export.
- Support for custom Trino types

### Changed
- `datacontract import --format odcs`: Now supports ODSC v3.0.0 files (#474)
- `datacontract export --format odcs`: Now creates v3.0.0 Open Data Contract Standard files (alias to odcs_v3). Old versions are still available as format `odcs_v2`. (#460)

### Fixed
- fix timestamp serialization from parquet -> duckdb (#472)


## [0.10.13] - 2024-09-20

### Added
- `datacontract export --format data-caterer`: Export to [Data Caterer YAML](https://data.catering/setup/guide/scenario/data-generation/)

### Changed
- `datacontract export --format jsonschema` handle optional and nullable fields (#409)
- `datacontract import --format unity` handle nested and complex fields (#420)
- `datacontract import --format spark` handle field descriptions (#420)
- `datacontract export --format bigquery` handle bigqueryType (#422)

### Fixed
- use correct float type with bigquery (#417)
- Support DATACONTRACT_MANAGER_API_KEY
- Some minor bug fixes

## [0.10.12] - 2024-09-08

### Added
- Support for import of DBML Models (#379)
- `datacontract export --format sqlalchemy`: Export to [SQLAlchemy ORM models](https://docs.sqlalchemy.org/en/20/orm/quickstart.html) (#399)
- Support of varchar max length in Glue import (#351)
- `datacontract publish` now also accepts the `DATACONTRACT_MANAGER_API_KEY` as an environment variable
- Support required fields for Avro schema export (#390)
- Support data type map in Spark import and export (#408)
- Support of enum on export to avro
- Support of enum title on avro import

### Changed
- Deltalake is now using DuckDB's native deltalake support (#258). Extra deltalake removed.
- When dumping to YAML (import) the alias name is used instead of the pythonic name. (#373)

### Fixed
- Fix an issue where the datacontract cli fails if installed without any extras (#400)
- Fix an issue where Glue database without a location creates invalid data contract (#351)
- Fix bigint -> long data type mapping (#351)
- Fix an issue where column description for Glue partition key column is ignored (#351)
- Corrected name of table parameter for bigquery import (#377)
- Fix a failed to connect to S3 Server (#384)
- Fix a model bug mismatching with the specification (`definitions.fields`) (#375)
- Fix array type management in Spark import (#408)


## [0.10.11] - 2024-08-08

### Added

- Support data type map in Glue import. (#340)
- Basic html export for new `keys` and `values` fields
- Support for recognition of 1 to 1 relationships when exporting to DBML
- Added support for arrays in JSON schema import (#305)

### Changed

- Aligned JSON schema import and export of required properties
- Change dbt importer to be more robust and customizable

### Fixed

- Fix required field handling in JSON schema import
- Fix an issue where the quality and definition `$ref` are not always resolved
- Fix an issue where the JSON schema validation fails for a field with type `string` and format `uuid`
- Fix an issue where common DBML renderers may not be able to parse parts of an exported file


## [0.10.10] - 2024-07-18

### Added
- Add support for dbt manifest file (#104)
- Fix import of pyspark for type-checking when pyspark isn't required as a module (#312)
- Adds support for referencing fields within a definition (#322)
- Add `map` and `enum` type for Avro schema import (#311)

### Fixed
- Fix import of pyspark for type-checking when pyspark isn't required as a module (#312)- `datacontract import --format spark`: Import from Spark tables (#326)
- Fix an issue where specifying `glue_table` as parameter did not filter the tables and instead returned all tables from `source` database (#333)

## [0.10.9] - 2024-07-03

### Added
- Add support for Trino (#278)
- Spark export: add Spark StructType exporter (#277)
- add `--schema` option for the `catalog` and `export` command to provide the schema also locally
- Integrate support into the pre-commit workflow. For further details, please refer to the information provided [here](./README.md#use-with-pre-commit).
- Improved HTML export, supporting links, tags, and more
- Add support for AWS SESSION_TOKEN (#309)

### Changed
- Added array management on HTML export (#299)

### Fixed
- Fix `datacontract import --format jsonschema` when description is missing (#300)
- Fix `datacontract test` with case-sensitive Postgres table names (#310)

## [0.10.8] - 2024-06-19

### Added
- `datacontract serve` start a local web server to provide a REST-API for the commands
- Provide server for sql export for the appropriate schema (#153)
- Add struct and array management to Glue export (#271)

### Changed
- Introduced optional dependencies/extras for significantly faster installation times. (#213)
- Added delta-lake as an additional optional dependency
- support `GOOGLE_APPLICATION_CREDENTIALS` as variable for connecting to bigquery in `datacontract test`
- better support bigqueries `type` attribute, don't assume all imported models are tables
- added initial implementation of an importer from unity catalog (not all data types supported, yet)
- added the importer factory. This refactoring aims to make it easier to create new importers and consequently the growth and maintainability of the project. (#273)

### Fixed
- `datacontract export --format avro` fixed array structure (#243)

## [0.10.7] - 2024-05-31

### Added
- Test data contract against dataframes / temporary views (#175)

### Fixed
- AVRO export: Logical Types should be nested (#233)

## [0.10.6] - 2024-05-29

### Fixed

- Fixed Docker build by removing msodbcsql18 dependency (temporary workaround)

## [0.10.5] - 2024-05-29

### Added
- Added support for `sqlserver` (#196)
- `datacontract export --format dbml`: Export to [Database Markup Language (DBML)](https://dbml.dbdiagram.io/home/) (#135)
- `datacontract export --format avro`: Now supports config map on field level for logicalTypes and default values [Custom Avro Properties](./README.md#custom-avro-properties)
- `datacontract import --format avro`: Now supports importing logicalType and default definition on avro files [Custom Avro Properties](./README.md#custom-avro-properties)
- Support `config.bigqueryType` for testing BigQuery types
- Added support for selecting specific tables in an AWS Glue `import` through the `glue-table` parameter (#122)

### Fixed

- Fixed jsonschema export for models with empty object-typed fields (#218)
- Fixed testing BigQuery tables with BOOL fields
- `datacontract catalog` Show search bar also on mobile

## [0.10.4] - 2024-05-17

### Added

- `datacontract catalog` Search
- `datacontract publish`: Publish the data contract to the Data Mesh Manager
- `datacontract import --format bigquery`: Import from BigQuery format (#110)
- `datacontract export --format bigquery`: Export to BigQuery format (#111)
- `datacontract export --format avro`: Now supports [Avro logical types](https://avro.apache.org/docs/1.11.1/specification/#logical-types) to better model date types. `date`, `timestamp`/`timestamp-tz` and `timestamp-ntz` are now mapped to the appropriate logical types. (#141)
- `datacontract import --format jsonschema`: Import from JSON schema (#91)
- `datacontract export --format jsonschema`: Improved export by exporting more additional information
- `datacontract export --format html`: Added support for Service Levels, Definitions, Examples and nested Fields
- `datacontract export --format go`: Export to go types format

## [0.10.3] - 2024-05-05

### Fixed
- datacontract catalog: Add index.html to manifest

## [0.10.2] - 2024-05-05

### Added

- Added import glue (#166)
- Added test support for `azure` (#146)
- Added support for `delta` tables on S3 (#24)
- Added new command `datacontract catalog` that generates a data contract catalog with an `index.html` file.
- Added field format information to HTML export

### Fixed
- RDF Export: Fix error if owner is not a URI/URN


## [0.10.1] - 2024-04-19

### Fixed

- Fixed docker columns

## [0.10.0] - 2024-04-19

### Added

- Added timestamp when ah HTML export was created

### Fixed

- Fixed export format **html**

## [0.9.9] - 2024-04-18

### Added

- Added export format **html** (#15)
- Added descriptions as comments to `datacontract export --format sql` for Databricks dialects
- Added import of arrays in Avro import

## [0.9.8] - 2024-04-01

### Added

- Added export format **great-expectations**: `datacontract export --format great-expectations`
- Added gRPC support to OpenTelemetry integration for publishing test results
- Added AVRO import support for namespace (#121)
- Added handling for optional fields in avro import (#112)
- Added Databricks SQL dialect for `datacontract export --format sql`

### Fixed

- Use `sql_type_converter` to build checks.
- Fixed AVRO import when doc is missing (#121)

## [0.9.7] - 2024-03-15

### Added

- Added option publish test results to **OpenTelemetry**: `datacontract test --publish-to-opentelemetry`
- Added export format **protobuf**: `datacontract export --format protobuf`
- Added export format **terraform**: `datacontract export --format terraform` (limitation: only works for AWS S3 right now)
- Added export format **sql**: `datacontract export --format sql`
- Added export format **sql-query**: `datacontract export --format sql-query`
- Added export format **avro-idl**: `datacontract export --format avro-idl`: Generates an Avro IDL file containing records for each model.
- Added new command **changelog**: `datacontract changelog datacontract1.yaml datacontract2.yaml` will now generate a changelog based on the changes in the data contract. This will be useful for keeping track of changes in the data contract over time.
- Added extensive linting on data contracts. `datacontract lint` will now check for a variety of possible errors in the data contract, such as missing descriptions, incorrect references to models or fields, nonsensical constraints, and more.
- Added importer for avro schemas. `datacontract import --format avro` will now import avro schemas into a data contract.

### Fixed

- Fixed a bug where the export to YAML always escaped the unicode characters.


## [0.9.6-2] - 2024-03-04

### Added

- test kafka for avro messages
- added export format **avro**: `datacontract export --format avro`

## [0.9.6] - 2024-03-04

This is a huge step forward, we now support testing Kafka messages.
We start with JSON messages and avro, and Protobuf will follow.

### Added
- test kafka for JSON messages
- added import format **sql**: `datacontract import --format sql` (#51)
- added export format **dbt-sources**: `datacontract export --format dbt-sources`
- added export format **dbt-staging-sql**: `datacontract export --format dbt-staging-sql`
- added export format **rdf**: `datacontract export --format rdf` (#52)
- added command `datacontract breaking` to detect breaking changes in between two data contracts.

## [0.9.5] - 2024-02-22

### Added
- export to dbt models (#37).
- export to ODCS (#49).
- test - show a test summary table.
- lint - Support local schema (#46).

## [0.9.4] - 2024-02-18

### Added
- Support for Postgres
- Support for Databricks

## [0.9.3] - 2024-02-10

### Added
- Support for BigQuery data connection
- Support for multiple models with S3

### Fixed

- Fix Docker images. Disable builds for linux/amd64.

## [0.9.2] - 2024-01-31

### Added
- Publish to Docker Hub

## [0.9.0] - 2024-01-26 - BREAKING

This is a breaking change (we are still on a 0.x.x version).
The project migrated from Golang to Python.
The Golang version can be found at [cli-go](https://github.com/datacontract/cli-go)

### Added
- `test` Support to directly run tests and connect to data sources defined in servers section.
- `test` generated schema tests from the model definition.
- `test --publish URL` Publish test results to a server URL.
- `export` now exports the data contract so format jsonschema and sodacl.

### Changed
- The `--file` option removed in favor of a direct argument.: Use `datacontract test datacontract.yaml` instead of `datacontract test --file datacontract.yaml`.

### Removed
- `model` is now part of `export`
- `quality` is now part of `export`
- Temporary Removed: `diff` needs to be migrated to Python.
- Temporary Removed: `breaking` needs to be migrated to Python.
- Temporary Removed: `inline` needs to be migrated to Python.

## [0.6.0]
### Added
- Support local json schema in lint command.
- Update to specification 0.9.2.

## [0.5.3]
### Fixed
- Fix format flag bug in model (print) command.

## [0.5.2]
### Changed
- Log to STDOUT.
- Rename `model` command parameter, `type` -> `format`.

## [0.5.1]
### Removed
- Remove `schema` command.

### Fixed
- Fix documentation.
- Security update of x/sys.

## [0.5.0]
### Added
- Adapt Data Contract Specification in version 0.9.2.
- Use `models` section for `diff`/`breaking`.
- Add `model` command.
- Let `inline` print to STDOUT instead of overwriting datacontract file.
- Let `quality` write input from STDIN if present.

## [0.4.0]
### Added
- Basic implementation of `test` command for Soda Core.

### Changed
- Change package structure to allow usage as library.

## [0.3.2]
### Fixed
- Fix field parsing for dbt models, affects stability of `diff`/`breaking`.

## [0.3.1]
### Fixed
- Fix comparing order of contracts in `diff`/`breaking`.

## [0.3.0]
### Added
- Handle non-existent schema specification when using `diff`/`breaking`.
- Resolve local and remote resources such as schema specifications when using "$ref: ..." notation.
- Implement `schema` command: prints your schema.
- Implement `quality` command: prints your quality definitions.
- Implement the `inline` command: resolves all references using the "$ref: ..." notation and writes them to your data contract.

### Changed
- Allow remote and local location for all data contract inputs (`--file`, `--with`).

## [0.2.0]
### Added
- Add `diff` command for dbt schema specification.
- Add `breaking` command for dbt schema specification.

### Changed
- Suggest a fix during `init` when the file already exists.
- Rename `validate` command to `lint`.

### Removed
- Remove `check-compatibility` command.

### Fixed
- Improve usage documentation.

## [0.1.1]
### Added
- Initial release.<|MERGE_RESOLUTION|>--- conflicted
+++ resolved
@@ -9,6 +9,9 @@
 ## [Unreleased]
 
 ### Added
+
+- Added import for `ProtoBuf`
+
 
 ### Fixed
 
@@ -27,15 +30,10 @@
 ### Added
 - added export format **markdown**: `datacontract export --format markdown` (#545)
 - When importing in dbt format, add the dbt unique information as a datacontract unique field (#558)
-<<<<<<< HEAD
-- Added import for `ProtoBuf`
-
-=======
 - When importing in dbt format, add the dbt primary key information as a datacontract primaryKey field (#562)
 - When exporting in dbt format, add the datacontract references field as a dbt relationships test (#569)
 - When importing in dbt format, add the dbt relationships test field as a reference in the data contract (#570)
 - Add serve command on README (#592)
->>>>>>> b4d5c4ba
 
 ### Changed
 - Primary and example fields have been deprecated in Data Contract Specification v1.1.0 (#561)
