# Changelog

All notable changes to this project will be documented in this file.

The format is based on [Keep a Changelog](https://keepachangelog.com/en/1.0.0/),
and this project adheres to [Semantic Versioning](https://semver.org/spec/v2.0.0.html).

## [Unreleased]
<<<<<<< HEAD

### Added
- Add support for dbt manifest file (#104)
=======
- Fix import of pyspark for type-checking when pyspark isn't required as a module (#312)
>>>>>>> 3dfbd08a

## [0.10.9] - 2024-07-03

### Added
- Add support for Trino (#278)
- Spark export: add Spark StructType exporter (#277)
- add `--schema` option for the `catalog` and `export` command to provide the schema also locally
- Integrate support into the pre-commit workflow. For further details, please refer to the information provided [here](./README.md#use-with-pre-commit).
- Improved HTML export, supporting links, tags, and more
- Add support for AWS SESSION_TOKEN (#309)

### Changed
- Added array management on HTML export (#299)

### Fixed
- Fix `datacontract import --format jsonschema` when description is missing (#300)
- Fix `datacontract test` with case-sensitive Postgres table names (#310)

## [0.10.8] - 2024-06-19

### Added
- `datacontract serve` start a local web server to provide a REST-API for the commands
- Provide server for sql export for the appropriate schema (#153)
- Add struct and array management to Glue export (#271)

### Changed
- Introduced optional dependencies/extras for significantly faster installation times. (#213)
- Added delta-lake as an additional optional dependency
- support `GOOGLE_APPLICATION_CREDENTIALS` as variable for connecting to bigquery in `datacontract test`
- better support bigqueries `type` attribute, don't assume all imported models are tables
- added initial implementation of an importer from unity catalog (not all data types supported, yet)
- added the importer factory. This refactoring aims to make it easier to create new importers and consequently the growth and maintainability of the project. (#273)

### Fixed
- `datacontract export --format avro` fixed array structure (#243)

## [0.10.7] - 2024-05-31

### Added
- Test data contract against dataframes / temporary views (#175)

### Fixed
- AVRO export: Logical Types should be nested (#233)

## [0.10.6] - 2024-05-29

### Fixed

- Fixed Docker build by removing msodbcsql18 dependency (temporary workaround)

## [0.10.5] - 2024-05-29

### Added
- Added support for `sqlserver` (#196)
- `datacontract export --format dbml`: Export to [Database Markup Language (DBML)](https://dbml.dbdiagram.io/home/) (#135)
- `datacontract export --format avro`: Now supports config map on field level for logicalTypes and default values [Custom Avro Properties](./README.md#custom-avro-properties)
- `datacontract import --format avro`: Now supports importing logicalType and default definition on avro files [Custom Avro Properties](./README.md#custom-avro-properties)
- Support `config.bigqueryType` for testing BigQuery types
- Added support for selecting specific tables in an AWS Glue `import` through the `glue-table` parameter (#122)

### Fixed

- Fixed jsonschema export for models with empty object-typed fields (#218)
- Fixed testing BigQuery tables with BOOL fields
- `datacontract catalog` Show search bar also on mobile

## [0.10.4] - 2024-05-17

### Added

- `datacontract catalog` Search
- `datacontract publish`: Publish the data contract to the Data Mesh Manager
- `datacontract import --format bigquery`: Import from BigQuery format (#110)
- `datacontract export --format bigquery`: Export to BigQuery format (#111)
- `datacontract export --format avro`: Now supports [Avro logical types](https://avro.apache.org/docs/1.11.1/specification/#logical-types) to better model date types. `date`, `timestamp`/`timestamp-tz` and `timestamp-ntz` are now mapped to the appropriate logical types. (#141)
- `datacontract import --format jsonschema`: Import from JSON schema (#91)
- `datacontract export --format jsonschema`: Improved export by exporting more additional information
- `datacontract export --format html`: Added support for Service Levels, Definitions, Examples and nested Fields
- `datacontract export --format go`: Export to go types format

## [0.10.3] - 2024-05-05

### Fixed
- datacontract catalog: Add index.html to manifest

## [0.10.2] - 2024-05-05

### Added

- Added import glue (#166)
- Added test support for `azure` (#146)
- Added support for `delta` tables on S3 (#24)
- Added new command `datacontract catalog` that generates a data contract catalog with an `index.html` file.
- Added field format information to HTML export

### Fixed
- RDF Export: Fix error if owner is not a URI/URN


## [0.10.1] - 2024-04-19

### Fixed

- Fixed docker columns

## [0.10.0] - 2024-04-19

### Added

- Added timestamp when ah HTML export was created

### Fixed

- Fixed export format **html**

## [0.9.9] - 2024-04-18

### Added

- Added export format **html** (#15)
- Added descriptions as comments to `datacontract export --format sql` for Databricks dialects
- Added import of arrays in Avro import

## [0.9.8] - 2024-04-01

### Added

- Added export format **great-expectations**: `datacontract export --format great-expectations`
- Added gRPC support to OpenTelemetry integration for publishing test results
- Added AVRO import support for namespace (#121)
- Added handling for optional fields in avro import (#112)
- Added Databricks SQL dialect for `datacontract export --format sql`

### Fixed

- Use `sql_type_converter` to build checks.
- Fixed AVRO import when doc is missing (#121)

## [0.9.7] - 2024-03-15

### Added

- Added option publish test results to **OpenTelemetry**: `datacontract test --publish-to-opentelemetry`
- Added export format **protobuf**: `datacontract export --format protobuf`
- Added export format **terraform**: `datacontract export --format terraform` (limitation: only works for AWS S3 right now)
- Added export format **sql**: `datacontract export --format sql`
- Added export format **sql-query**: `datacontract export --format sql-query`
- Added export format **avro-idl**: `datacontract export --format avro-idl`: Generates an Avro IDL file containing records for each model.
- Added new command **changelog**: `datacontract changelog datacontract1.yaml datacontract2.yaml` will now generate a changelog based on the changes in the data contract. This will be useful for keeping track of changes in the data contract over time.
- Added extensive linting on data contracts. `datacontract lint` will now check for a variety of possible errors in the data contract, such as missing descriptions, incorrect references to models or fields, nonsensical constraints, and more.
- Added importer for avro schemas. `datacontract import --format avro` will now import avro schemas into a data contract.

### Fixed

- Fixed a bug where the export to YAML always escaped the unicode characters.


## [0.9.6-2] - 2024-03-04

### Added

- test kafka for avro messages
- added export format **avro**: `datacontract export --format avro`

## [0.9.6] - 2024-03-04

This is a huge step forward, we now support testing Kafka messages.
We start with JSON messages and avro, and Protobuf will follow.

### Added
- test kafka for JSON messages
- added import format **sql**: `datacontract import --format sql` (#51)
- added export format **dbt-sources**: `datacontract export --format dbt-sources`
- added export format **dbt-staging-sql**: `datacontract export --format dbt-staging-sql`
- added export format **rdf**: `datacontract export --format rdf` (#52)
- added command `datacontract breaking` to detect breaking changes in between two data contracts.

## [0.9.5] - 2024-02-22

### Added
- export to dbt models (#37).
- export to ODCS (#49).
- test - show a test summary table.
- lint - Support local schema (#46).

## [0.9.4] - 2024-02-18

### Added
- Support for Postgres
- Support for Databricks

## [0.9.3] - 2024-02-10

### Added
- Support for BigQuery data connection
- Support for multiple models with S3

### Fixed

- Fix Docker images. Disable builds for linux/amd64.

## [0.9.2] - 2024-01-31

### Added
- Publish to Docker Hub

## [0.9.0] - 2024-01-26 - BREAKING

This is a breaking change (we are still on a 0.x.x version).
The project migrated from Golang to Python.
The Golang version can be found at [cli-go](https://github.com/datacontract/cli-go)

### Added
- `test` Support to directly run tests and connect to data sources defined in servers section.
- `test` generated schema tests from the model definition.
- `test --publish URL` Publish test results to a server URL.
- `export` now exports the data contract so format jsonschema and sodacl.

### Changed
- The `--file` option removed in favor of a direct argument.: Use `datacontract test datacontract.yaml` instead of `datacontract test --file datacontract.yaml`.

### Removed
- `model` is now part of `export`
- `quality` is now part of `export`
- Temporary Removed: `diff` needs to be migrated to Python.
- Temporary Removed: `breaking` needs to be migrated to Python.
- Temporary Removed: `inline` needs to be migrated to Python.

## [0.6.0]
### Added
- Support local json schema in lint command.
- Update to specification 0.9.2.

## [0.5.3]
### Fixed
- Fix format flag bug in model (print) command.

## [0.5.2]
### Changed
- Log to STDOUT.
- Rename `model` command parameter, `type` -> `format`.

## [0.5.1]
### Removed
- Remove `schema` command.

### Fixed
- Fix documentation.
- Security update of x/sys.

## [0.5.0]
### Added
- Adapt Data Contract Specification in version 0.9.2.
- Use `models` section for `diff`/`breaking`.
- Add `model` command.
- Let `inline` print to STDOUT instead of overwriting datacontract file.
- Let `quality` write input from STDIN if present.

## [0.4.0]
### Added
- Basic implementation of `test` command for Soda Core.

### Changed
- Change package structure to allow usage as library.

## [0.3.2]
### Fixed
- Fix field parsing for dbt models, affects stability of `diff`/`breaking`.

## [0.3.1]
### Fixed
- Fix comparing order of contracts in `diff`/`breaking`.

## [0.3.0]
### Added
- Handle non-existent schema specification when using `diff`/`breaking`.
- Resolve local and remote resources such as schema specifications when using "$ref: ..." notation.
- Implement `schema` command: prints your schema.
- Implement `quality` command: prints your quality definitions.
- Implement the `inline` command: resolves all references using the "$ref: ..." notation and writes them to your data contract.

### Changed
- Allow remote and local location for all data contract inputs (`--file`, `--with`).

## [0.2.0]
### Added
- Add `diff` command for dbt schema specification.
- Add `breaking` command for dbt schema specification.

### Changed
- Suggest a fix during `init` when the file already exists.
- Rename `validate` command to `lint`.

### Removed
- Remove `check-compatibility` command.

### Fixed
- Improve usage documentation.

## [0.1.1]
### Added
- Initial release.<|MERGE_RESOLUTION|>--- conflicted
+++ resolved
@@ -6,13 +6,12 @@
 and this project adheres to [Semantic Versioning](https://semver.org/spec/v2.0.0.html).
 
 ## [Unreleased]
-<<<<<<< HEAD
+
 
 ### Added
 - Add support for dbt manifest file (#104)
-=======
 - Fix import of pyspark for type-checking when pyspark isn't required as a module (#312)
->>>>>>> 3dfbd08a
+ 
 
 ## [0.10.9] - 2024-07-03
 
