--- conflicted
+++ resolved
@@ -7,14 +7,10 @@
 
 ## Unreleased
 
-<<<<<<< HEAD
-### Added
+### Fixed
+- JUnit Test Report: Fixed incorrect syntax on handling warning test report. (#833)
 - Markdown exporter generates bigger tables instead of including HTML break to create multiline table cells (#832)
 - Markdown exporter adds a newline at the beginning of each bulletpoint, to improve compatibility with some readers, like markdown-to-confluence (#832)
-=======
-### Fixed
-- JUnit Test Report: Fixed incorrect syntax on handling warning test report. (#833)
->>>>>>> 7a9ec0f5
 
 ## [0.10.31] - 2025-07-18
 
