--- conflicted
+++ resolved
@@ -7,20 +7,14 @@
 
 ## Unreleased
 
-<<<<<<< HEAD
-### Fixed
-
+### Added
+
+- api: CORS is now enabled for all origins
+
+### Fixed
+
+- lint: YAML date values (e.g., `2022-01-15`) are now kept as strings instead of being converted to datetime objects, fixing ODCS schema validation
 - export: field annotation now matches to number/numeric/decimal types
-
-=======
-### Added
-
-- api: CORS is now enabled for all origins
-
-### Fixed
-
-- lint: YAML date values (e.g., `2022-01-15`) are now kept as strings instead of being converted to datetime objects, fixing ODCS schema validation
->>>>>>> 4ecdd09b
 
 ## [0.10.40] - 2025-11-25
 
