# Changelog

All notable changes to this project will be documented in this file.

The format is based on [Keep a Changelog](https://keepachangelog.com/en/1.0.0/),
and this project adheres to [Semantic Versioning](https://semver.org/spec/v2.0.0.html).

## Unreleased


## [0.10.34] - 2025-08-06

### Added

<<<<<<< HEAD
- `datacontract test` now supports testing HTTP APIs.
- Export to DQX : datacontract export --format dqx
=======
- `datacontract test` now supports HTTP APIs.
- `datacontract test` now supports Athena.
>>>>>>> bf47fea7

### Fixed

- Avro Importer: Optional and required enum types are now supported (#804)


## [0.10.33] - 2025-07-29

### Added
- Export to Excel: Convert ODCS YAML to Excel https://github.com/datacontract/open-data-contract-standard-excel-template (#742)
- Extra properties in Markdown export. (#842)


## [0.10.32] - 2025-07-28

### Added
- Import from Excel: Support the new quality sheet

### Fixed
- JUnit Test Report: Fixed incorrect syntax on handling warning test report. (#833)

## [0.10.31] - 2025-07-18

### Added
- Added support for Variant with Spark exporter, data_contract.test(), and import as source unity catalog (#792)


## [0.10.30] - 2025-07-15

### Fixed
- Excel Import should return ODCS YAML (#829)
- Excel Import: Missing server section when the server included a schema property (#823)

### Changed
- Use `&#x2007;` instead of `&numsp;` for tab in Markdown export.

## [0.10.29] - 2025-07-06

### Added
- Support for Data Contract Specification v1.2.0
- `datacontract import --format json`: Import from JSON files

### Changed
- `datacontract api [OPTIONS]`: Added option to pass extra arguments for `uvicorn.run()`

### Fixed
- `pytest tests\test_api.py`: Fixed an issue where special characters were not read correctly from file.

## [0.10.28] - 2025-06-05

### Added
- Much better ODCS support
    - Import anything to ODCS via the `import --spec odcs` flag
    - Export to HTML with an ODCS native template via `export --format html`
    - Export to Mermaid with an ODCS native mapping via `export --format mermaid`
- The databricks `unity` importer now supports more than a single table. You can use `--unity-table-full-name` multiple times to import multiple tables. And it will automatically add a server with the catalog and schema name.

### Changed
- `datacontract catalog [OPTIONS]`: Added version to contract cards in `index.html` of the catalog (enabled search by version)
- The type mapping of the `unity` importer no uses the native databricks types instead of relying on spark types. This allows for better type mapping and more accurate data contracts.

### Fixed

## [0.10.27] - 2025-05-22

### Added

- `datacontract export --format mermaid` Export
  to [Mermaid](https://mermaid-js.github.io/mermaid/#/) (#767, #725)

### Changed

- `datacontract export --format html`: Adding the mermaid figure to the html export
- `datacontract export --format odcs`: Export physical type to ODCS if the physical type is
  configured in config object
- `datacontract import --format spark`: Added support for spark importer table level comments (#761)
- `datacontract import` respects `--owner` and `--id` flags (#753)

### Fixed

- `datacontract export --format sodacl`: Fix resolving server when using `--server` flag (#768)
- `datacontract export --format dbt`: Fixed DBT export behaviour of constraints to default to data tests when no model type is specified in the datacontract model


## [0.10.26] - 2025-05-16

### Changed
- Databricks: Add support for Variant type (#758)
- `datacontract export --format odcs`: Export physical type if the physical type is configured in
  config object (#757)
- `datacontract export --format sql` Include datacontract descriptions in the Snowflake sql export (
  #756)

## [0.10.25] - 2025-05-07

### Added
- Extracted the DataContractSpecification and the OpenDataContractSpecification in separate pip modules and use them in the CLI.
- `datacontract import --format excel`: Import from Excel
  template https://github.com/datacontract/open-data-contract-standard-excel-template (#742)

## [0.10.24] - 2025-04-19

### Added

- `datacontract test` with DuckDB: Deep nesting of json objects in duckdb (#681)

### Changed

- `datacontract import --format csv` produces more descriptive output. Replaced
  using clevercsv with duckdb for loading and sniffing csv file.
- Updated dependencies

### Fixed

- Fix to handle logicalType format wrt avro mentioned in issue (#687)
- Fix field type from TIME to DATETIME in BigQuery converter and schema (#728)
- Fix encoding issues. (#712)
- ODCS: Fix required in export and added item and fields format (#724)

### Removed

- Deprecated QualityLinter is now removed

## [0.10.23] - 2025-03-03

### Added

- `datacontract test --output-format junit --output TEST-datacontract.xml` Export CLI test results
  to a file, in a standard format (e.g. JUnit) to improve CI/CD experience (#650)

- Added import for `ProtoBuf`
Code for proto to datacontract (#696)


- `dbt` & `dbt-sources` export formats now support the optional `--server` flag to adapt the DBT column `data_type` to specific SQL dialects
- Duckdb Connections are now configurable, when used as Python library (#666)
- export to avro format add map type

### Changed

- Changed Docker base image to python:3.11-bullseye
- Relax fastparquet dependency

### Fixed

- Unicode Encode Error when exporting data contract YAML to HTML
  (#652)
- Fix multiline descriptions in the DBT export functionality
- Incorrectly parsing $ref values in definitions (#664)
- Better error message when the server configuration is missing in a data contract (#670)
- Improved default values in ODCS generator to avoid breaking schema validation (#671)
- Updated ODCS v3 generator to drop the "is" prefix from fields like `isNullable` and `isUnique` (#669)
- Fix issue when testing databricks server with ODCS format
- avro export fix float format

## [0.10.22] - 2025-02-20

### Added

- `datacontract test` now also executes tests for service levels freshness and retention (#407)

### Changed

- `datacontract import --format sql` is now using SqlGlot as importer.
- `datacontract import --format sql --dialect <dialect>` Dialect can now to defined when importing
  SQL.

### Fixed

- Schema type checks fail on nested fields for Databricks spark (#618)
- Export to Avro add namespace on field as optional configuration (#631)

### Removed

- `datacontract test --examples`: This option was removed as it was not very popular and top-level
  examples section is deprecated in the Data Contract Specification v1.1.0 (#628)
- Support for `odcs_v2` (#645)

## [0.10.21] - 2025-02-06

### Added

- `datacontract export --format custom`: Export to custom format with Jinja
- `datacontract api` now can be protected with an API key

### Changed

- `datacontract serve` renamed to `datacontract api`

### Fixed

- Fix Error: 'dict object' has no attribute 'model_extra' when trying to use type: string with enum
  values inside an array (#619)

## [0.10.20] - 2025-01-30

### Added

- datacontract serve: now has a route for testing data contracts
- datacontract serve: now has a OpenAPI documentation on root

### Changed

- FastAPI endpoint is now moved to extra "web"

### Fixed

- API Keys for Data Mesh Manager are now also applied for on-premise installations

## [0.10.19] - 2025-01-29

### Added

- datacontract import --format csv
- publish command also supports publishing ODCS format
- Option to separate physical table name for a model via config option (#270)

### Changed
- JSON Schemas are now bundled with the application (#598)
- datacontract export --format html: The model title is now shown if it is different to the model
  name (#585)
- datacontract export --format html: Custom model attributes are now shown (#585)
- datacontract export --format html: The composite primary key is now shown. (#591)
- datacontract export --format html: now examples are rendered in the model and definition (#497)
- datacontract export --format sql: Create arrays and struct for Databricks (#467)

### Fixed
- datacontract lint: Linter 'Field references existing field' too many values to unpack (expected
  2) (#586)
- datacontract test (Azure): Error querying delta tables from azure storage. (#458)
- datacontract export --format data-caterer: Use `fields` instead of `schema`
- datacontract export --format data-caterer: Use `options` instead of `generator.options`
- datacontract export --format data-caterer: Capture array type length option and inner data type
- Fixed schemas/datacontract-1.1.0.init.yaml not included in build and `--template` not resolving file

## [0.10.18] - 2025-01-18

### Fixed
- Fixed an issue when resolving project's dependencies when all extras are installed.
- Definitions referenced by nested fields are not validated correctly (#595)
- Replaced deprecated `primary` field with `primaryKey` in exporters, importers, examples, and Jinja templates for backward compatibility. Fixes [#518](https://github.com/your-repo/your-project/issues/518).
- Cannot execute test on column of type record(bigquery) #597

## [0.10.17] - 2025-01-16

### Added
- added export format **markdown**: `datacontract export --format markdown` (#545)
- When importing in dbt format, add the dbt unique information as a datacontract unique field (#558)
- When importing in dbt format, add the dbt primary key information as a datacontract primaryKey field (#562)
- When exporting in dbt format, add the datacontract references field as a dbt relationships test (#569)
- When importing in dbt format, add the dbt relationships test field as a reference in the data contract (#570)
- Add serve command on README (#592)

### Changed
- Primary and example fields have been deprecated in Data Contract Specification v1.1.0 (#561)
- Define primaryKey and examples for model to follow the changes in datacontract-specification v1.1.0 (#559)

### Fixed
- SQL Server: cannot escape reserved word on model (#557)
- Export dbt-staging-sql error on multi models contracts (#587) 

### Removed
- OpenTelemetry publisher, as it was hardly used

## [0.10.16] - 2024-12-19

### Added
- Support for exporting a Data Contract to an Iceberg schema definition.
- When importing in dbt format, add the dbt `not_null` information as a datacontract `required` field (#547)

### Changed
- Type conversion when importing contracts into dbt and exporting contracts from dbt (#534)
- Ensure 'name' is the first column when exporting in dbt format, considering column attributes (#541)
- Rename dbt's `tests` to `data_tests` (#548)

### Fixed
- Modify the arguments to narrow down the import target with `--dbt-model` (#532)
- SodaCL: Prevent `KeyError: 'fail'` from happening when testing with SodaCL
- fix: populate database and schema values for bigquery in exported dbt sources (#543)
- Fixing the options for importing and exporting to standard output (#544)
- Fixing the data quality name for model-level and field-level quality tests

## [0.10.15] - 2024-12-02

### Added
- Support for model import from parquet file metadata.
- Great Expectation export: add optional args (#496)
  - `suite_name` the name of the expectation suite to export
  - `engine` used to run checks
  - `sql_server_type` to define the type of SQL Server to use when engine is `sql`
- Changelog support for `Info` and `Terms` blocks.
- `datacontract import` now has `--output` option for saving Data Contract to file
- Enhance JSON file validation (local and S3) to return the first error for each JSON object, the max number of total errors can be configured via the environment variable: `DATACONTRACT_MAX_ERRORS`. Furthermore, the primaryKey will be additionally added to the error message.
- fixes issue where records with no fields create an invalid bq schema.

### Changed
- Changelog support for custom extension keys in `Models` and `Fields` blocks.
- `datacontract catalog --files '*.yaml'` now checks also any subfolders for such files.
- Optimize test output table on console if tests fail

### Fixed
- raise valid exception in DataContractSpecification.from_file if file does not exist
- Fix importing JSON Schemas containing deeply nested objects without `required` array
- SodaCL: Only add data quality tests for executable queries

## [0.10.14] - 2024-10-26

Data Contract CLI now supports the Open Data Contract Standard (ODCS) v3.0.0.

### Added
- `datacontract test` now also supports ODCS v3 data contract format
- `datacontract export --format odcs_v3`: Export to Open Data Contract Standard v3.0.0 (#460)
- `datacontract test` now also supports ODCS v3 anda Data Contract SQL quality checks on field and model level
- Support for import from Iceberg table definitions.
- Support for decimal logical type on avro export.
- Support for custom Trino types

### Changed
- `datacontract import --format odcs`: Now supports ODSC v3.0.0 files (#474)
- `datacontract export --format odcs`: Now creates v3.0.0 Open Data Contract Standard files (alias to odcs_v3). Old versions are still available as format `odcs_v2`. (#460)

### Fixed
- fix timestamp serialization from parquet -> duckdb (#472)


## [0.10.13] - 2024-09-20

### Added
- `datacontract export --format data-caterer`: Export to [Data Caterer YAML](https://data.catering/setup/guide/scenario/data-generation/)

### Changed
- `datacontract export --format jsonschema` handle optional and nullable fields (#409)
- `datacontract import --format unity` handle nested and complex fields (#420)
- `datacontract import --format spark` handle field descriptions (#420)
- `datacontract export --format bigquery` handle bigqueryType (#422)

### Fixed
- use correct float type with bigquery (#417)
- Support DATACONTRACT_MANAGER_API_KEY
- Some minor bug fixes

## [0.10.12] - 2024-09-08

### Added
- Support for import of DBML Models (#379)
- `datacontract export --format sqlalchemy`: Export to [SQLAlchemy ORM models](https://docs.sqlalchemy.org/en/20/orm/quickstart.html) (#399)
- Support of varchar max length in Glue import (#351)
- `datacontract publish` now also accepts the `DATACONTRACT_MANAGER_API_KEY` as an environment variable
- Support required fields for Avro schema export (#390)
- Support data type map in Spark import and export (#408)
- Support of enum on export to avro
- Support of enum title on avro import

### Changed
- Deltalake is now using DuckDB's native deltalake support (#258). Extra deltalake removed.
- When dumping to YAML (import) the alias name is used instead of the pythonic name. (#373)

### Fixed
- Fix an issue where the datacontract cli fails if installed without any extras (#400)
- Fix an issue where Glue database without a location creates invalid data contract (#351)
- Fix bigint -> long data type mapping (#351)
- Fix an issue where column description for Glue partition key column is ignored (#351)
- Corrected name of table parameter for bigquery import (#377)
- Fix a failed to connect to S3 Server (#384)
- Fix a model bug mismatching with the specification (`definitions.fields`) (#375)
- Fix array type management in Spark import (#408)


## [0.10.11] - 2024-08-08

### Added

- Support data type map in Glue import. (#340)
- Basic html export for new `keys` and `values` fields
- Support for recognition of 1 to 1 relationships when exporting to DBML
- Added support for arrays in JSON schema import (#305)

### Changed

- Aligned JSON schema import and export of required properties
- Change dbt importer to be more robust and customizable

### Fixed

- Fix required field handling in JSON schema import
- Fix an issue where the quality and definition `$ref` are not always resolved
- Fix an issue where the JSON schema validation fails for a field with type `string` and format `uuid`
- Fix an issue where common DBML renderers may not be able to parse parts of an exported file


## [0.10.10] - 2024-07-18

### Added
- Add support for dbt manifest file (#104)
- Fix import of pyspark for type-checking when pyspark isn't required as a module (#312)
- Adds support for referencing fields within a definition (#322)
- Add `map` and `enum` type for Avro schema import (#311)

### Fixed
- Fix import of pyspark for type-checking when pyspark isn't required as a module (#312)- `datacontract import --format spark`: Import from Spark tables (#326)
- Fix an issue where specifying `glue_table` as parameter did not filter the tables and instead returned all tables from `source` database (#333)

## [0.10.9] - 2024-07-03

### Added
- Add support for Trino (#278)
- Spark export: add Spark StructType exporter (#277)
- add `--schema` option for the `catalog` and `export` command to provide the schema also locally
- Integrate support into the pre-commit workflow. For further details, please refer to the information provided [here](./README.md#use-with-pre-commit).
- Improved HTML export, supporting links, tags, and more
- Add support for AWS SESSION_TOKEN (#309)

### Changed
- Added array management on HTML export (#299)

### Fixed
- Fix `datacontract import --format jsonschema` when description is missing (#300)
- Fix `datacontract test` with case-sensitive Postgres table names (#310)

## [0.10.8] - 2024-06-19

### Added
- `datacontract serve` start a local web server to provide a REST-API for the commands
- Provide server for sql export for the appropriate schema (#153)
- Add struct and array management to Glue export (#271)

### Changed
- Introduced optional dependencies/extras for significantly faster installation times. (#213)
- Added delta-lake as an additional optional dependency
- support `GOOGLE_APPLICATION_CREDENTIALS` as variable for connecting to bigquery in `datacontract test`
- better support bigqueries `type` attribute, don't assume all imported models are tables
- added initial implementation of an importer from unity catalog (not all data types supported, yet)
- added the importer factory. This refactoring aims to make it easier to create new importers and consequently the growth and maintainability of the project. (#273)

### Fixed
- `datacontract export --format avro` fixed array structure (#243)

## [0.10.7] - 2024-05-31

### Added
- Test data contract against dataframes / temporary views (#175)

### Fixed
- AVRO export: Logical Types should be nested (#233)

## [0.10.6] - 2024-05-29

### Fixed

- Fixed Docker build by removing msodbcsql18 dependency (temporary workaround)

## [0.10.5] - 2024-05-29

### Added
- Added support for `sqlserver` (#196)
- `datacontract export --format dbml`: Export to [Database Markup Language (DBML)](https://dbml.dbdiagram.io/home/) (#135)
- `datacontract export --format avro`: Now supports config map on field level for logicalTypes and default values [Custom Avro Properties](./README.md#custom-avro-properties)
- `datacontract import --format avro`: Now supports importing logicalType and default definition on avro files [Custom Avro Properties](./README.md#custom-avro-properties)
- Support `config.bigqueryType` for testing BigQuery types
- Added support for selecting specific tables in an AWS Glue `import` through the `glue-table` parameter (#122)

### Fixed

- Fixed jsonschema export for models with empty object-typed fields (#218)
- Fixed testing BigQuery tables with BOOL fields
- `datacontract catalog` Show search bar also on mobile

## [0.10.4] - 2024-05-17

### Added

- `datacontract catalog` Search
- `datacontract publish`: Publish the data contract to the Data Mesh Manager
- `datacontract import --format bigquery`: Import from BigQuery format (#110)
- `datacontract export --format bigquery`: Export to BigQuery format (#111)
- `datacontract export --format avro`: Now supports [Avro logical types](https://avro.apache.org/docs/1.11.1/specification/#logical-types) to better model date types. `date`, `timestamp`/`timestamp-tz` and `timestamp-ntz` are now mapped to the appropriate logical types. (#141)
- `datacontract import --format jsonschema`: Import from JSON schema (#91)
- `datacontract export --format jsonschema`: Improved export by exporting more additional information
- `datacontract export --format html`: Added support for Service Levels, Definitions, Examples and nested Fields
- `datacontract export --format go`: Export to go types format

## [0.10.3] - 2024-05-05

### Fixed
- datacontract catalog: Add index.html to manifest

## [0.10.2] - 2024-05-05

### Added

- Added import glue (#166)
- Added test support for `azure` (#146)
- Added support for `delta` tables on S3 (#24)
- Added new command `datacontract catalog` that generates a data contract catalog with an `index.html` file.
- Added field format information to HTML export

### Fixed
- RDF Export: Fix error if owner is not a URI/URN


## [0.10.1] - 2024-04-19

### Fixed

- Fixed docker columns

## [0.10.0] - 2024-04-19

### Added

- Added timestamp when ah HTML export was created

### Fixed

- Fixed export format **html**

## [0.9.9] - 2024-04-18

### Added

- Added export format **html** (#15)
- Added descriptions as comments to `datacontract export --format sql` for Databricks dialects
- Added import of arrays in Avro import

## [0.9.8] - 2024-04-01

### Added

- Added export format **great-expectations**: `datacontract export --format great-expectations`
- Added gRPC support to OpenTelemetry integration for publishing test results
- Added AVRO import support for namespace (#121)
- Added handling for optional fields in avro import (#112)
- Added Databricks SQL dialect for `datacontract export --format sql`

### Fixed

- Use `sql_type_converter` to build checks.
- Fixed AVRO import when doc is missing (#121)

## [0.9.7] - 2024-03-15

### Added

- Added option publish test results to **OpenTelemetry**: `datacontract test --publish-to-opentelemetry`
- Added export format **protobuf**: `datacontract export --format protobuf`
- Added export format **terraform**: `datacontract export --format terraform` (limitation: only works for AWS S3 right now)
- Added export format **sql**: `datacontract export --format sql`
- Added export format **sql-query**: `datacontract export --format sql-query`
- Added export format **avro-idl**: `datacontract export --format avro-idl`: Generates an Avro IDL file containing records for each model.
- Added new command **changelog**: `datacontract changelog datacontract1.yaml datacontract2.yaml` will now generate a changelog based on the changes in the data contract. This will be useful for keeping track of changes in the data contract over time.
- Added extensive linting on data contracts. `datacontract lint` will now check for a variety of possible errors in the data contract, such as missing descriptions, incorrect references to models or fields, nonsensical constraints, and more.
- Added importer for avro schemas. `datacontract import --format avro` will now import avro schemas into a data contract.

### Fixed

- Fixed a bug where the export to YAML always escaped the unicode characters.


## [0.9.6-2] - 2024-03-04

### Added

- test kafka for avro messages
- added export format **avro**: `datacontract export --format avro`

## [0.9.6] - 2024-03-04

This is a huge step forward, we now support testing Kafka messages.
We start with JSON messages and avro, and Protobuf will follow.

### Added
- test kafka for JSON messages
- added import format **sql**: `datacontract import --format sql` (#51)
- added export format **dbt-sources**: `datacontract export --format dbt-sources`
- added export format **dbt-staging-sql**: `datacontract export --format dbt-staging-sql`
- added export format **rdf**: `datacontract export --format rdf` (#52)
- added command `datacontract breaking` to detect breaking changes in between two data contracts.

## [0.9.5] - 2024-02-22

### Added
- export to dbt models (#37).
- export to ODCS (#49).
- test - show a test summary table.
- lint - Support local schema (#46).

## [0.9.4] - 2024-02-18

### Added
- Support for Postgres
- Support for Databricks

## [0.9.3] - 2024-02-10

### Added
- Support for BigQuery data connection
- Support for multiple models with S3

### Fixed

- Fix Docker images. Disable builds for linux/amd64.

## [0.9.2] - 2024-01-31

### Added
- Publish to Docker Hub

## [0.9.0] - 2024-01-26 - BREAKING

This is a breaking change (we are still on a 0.x.x version).
The project migrated from Golang to Python.
The Golang version can be found at [cli-go](https://github.com/datacontract/cli-go)

### Added
- `test` Support to directly run tests and connect to data sources defined in servers section.
- `test` generated schema tests from the model definition.
- `test --publish URL` Publish test results to a server URL.
- `export` now exports the data contract so format jsonschema and sodacl.

### Changed
- The `--file` option removed in favor of a direct argument.: Use `datacontract test datacontract.yaml` instead of `datacontract test --file datacontract.yaml`.

### Removed
- `model` is now part of `export`
- `quality` is now part of `export`
- Temporary Removed: `diff` needs to be migrated to Python.
- Temporary Removed: `breaking` needs to be migrated to Python.
- Temporary Removed: `inline` needs to be migrated to Python.

## [0.6.0]
### Added
- Support local json schema in lint command.
- Update to specification 0.9.2.

## [0.5.3]
### Fixed
- Fix format flag bug in model (print) command.

## [0.5.2]
### Changed
- Log to STDOUT.
- Rename `model` command parameter, `type` -> `format`.

## [0.5.1]
### Removed
- Remove `schema` command.

### Fixed
- Fix documentation.
- Security update of x/sys.

## [0.5.0]
### Added
- Adapt Data Contract Specification in version 0.9.2.
- Use `models` section for `diff`/`breaking`.
- Add `model` command.
- Let `inline` print to STDOUT instead of overwriting datacontract file.
- Let `quality` write input from STDIN if present.

## [0.4.0]
### Added
- Basic implementation of `test` command for Soda Core.

### Changed
- Change package structure to allow usage as library.

## [0.3.2]
### Fixed
- Fix field parsing for dbt models, affects stability of `diff`/`breaking`.

## [0.3.1]
### Fixed
- Fix comparing order of contracts in `diff`/`breaking`.

## [0.3.0]
### Added
- Handle non-existent schema specification when using `diff`/`breaking`.
- Resolve local and remote resources such as schema specifications when using "$ref: ..." notation.
- Implement `schema` command: prints your schema.
- Implement `quality` command: prints your quality definitions.
- Implement the `inline` command: resolves all references using the "$ref: ..." notation and writes them to your data contract.

### Changed
- Allow remote and local location for all data contract inputs (`--file`, `--with`).

## [0.2.0]
### Added
- Add `diff` command for dbt schema specification.
- Add `breaking` command for dbt schema specification.

### Changed
- Suggest a fix during `init` when the file already exists.
- Rename `validate` command to `lint`.

### Removed
- Remove `check-compatibility` command.

### Fixed
- Improve usage documentation.

## [0.1.1]
### Added
- Initial release.<|MERGE_RESOLUTION|>--- conflicted
+++ resolved
@@ -8,17 +8,17 @@
 ## Unreleased
 
 
+### Added
+
+- Export to DQX : datacontract export --format dqx
+
+
 ## [0.10.34] - 2025-08-06
 
 ### Added
 
-<<<<<<< HEAD
-- `datacontract test` now supports testing HTTP APIs.
-- Export to DQX : datacontract export --format dqx
-=======
 - `datacontract test` now supports HTTP APIs.
 - `datacontract test` now supports Athena.
->>>>>>> bf47fea7
 
 ### Fixed
 
