--- conflicted
+++ resolved
@@ -21,11 +21,8 @@
 
 - Unicode Encode Error when exporting data contract YAML to HTML
   (#652)
-<<<<<<< HEAD
 - Fix multiline descriptions in the DBT export functionality
-=======
 - Incorrectly parsing $ref values in definitions (#664)
->>>>>>> 71bc50bc
 
 ## [0.10.22] - 2025-02-20
 
