--- conflicted
+++ resolved
@@ -7,11 +7,6 @@
 
 ## Unreleased
 
-<<<<<<< HEAD
-### Fixed
-
-- Fixed DuckDB DDL generation to use `JSON` type instead of invalid empty `STRUCT()` for objects without defined properties ([#940](https://github.com/datacontract/datacontract-cli/issues/940))
-=======
 ### Changed
 
 - Great Expectations export: Update to Great Expectations 1.x format (#919)
@@ -38,6 +33,7 @@
 - export: field annotation now matches to number/numeric/decimal types
 - Excel: Server port is now correctly parsed as integer instead of string for all server types
 - Excel: Remove invalid `table` and `view` fields from custom server import
+- Fixed DuckDB DDL generation to use `JSON` type instead of invalid empty `STRUCT()` for objects without defined properties ([#940](https://github.com/datacontract/datacontract-cli/issues/940))
 
 ### Deprecated
 
@@ -60,7 +56,6 @@
 - Import composite primary keys from open data contract spec
 
 ## [0.10.38] - 2025-11-11
->>>>>>> 857b4827
 
 ### Added
 
