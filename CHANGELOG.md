--- conflicted
+++ resolved
@@ -10,15 +10,11 @@
 
 ### Added
 - Support for model import from parquet file metadata.
-<<<<<<< HEAD
 - Great Expectation export: add optional args (#496)
   - `suite_name` the name of the expectation suite to export
   - `engine` used to run checks
   - `sql_server_type` to define the type of SQL Server to use when engine is `sql`
-
-=======
 - Changelog support for `Info` and `Terms` blocks.
->>>>>>> 7f9b9cea
 
 ### Changed
 - Changelog support for custom extension keys in `Models` and `Fields` blocks.
