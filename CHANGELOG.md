--- conflicted
+++ resolved
@@ -10,11 +10,11 @@
 ### Added
 
 - Azure Storage Account json Check
-<<<<<<< HEAD
 - Azure token `{year}, {month}, {day}, {date}, {day-1}, {quarter}`
-=======
-- Azure and S3 filepath token `{year}, {month}, {day}, {date}, {day-1}, {quarter}`
->>>>>>> 39d6a181
+
+### Changed
+- Server ODCS add storageAccount mapping
+- add Server() a name property
 
 ### Added
 
