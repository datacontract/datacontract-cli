# Changelog

All notable changes to this project will be documented in this file.

The format is based on [Keep a Changelog](https://keepachangelog.com/en/1.0.0/),
and this project adheres to [Semantic Versioning](https://semver.org/spec/v2.0.0.html).


## [Unreleased]

### Added
- added export format **markdown**: `datacontract export --format markdown` (#545)
- When importing in dbt format, add the dbt unique information as a datacontract unique field (#558)

### Changed

## [0.10.16] - 2024-12-19

### Added
- Support for exporting a Data Contract to an Iceberg schema definition.
- When importing in dbt format, add the dbt `not_null` information as a datacontract `required` field (#547)

### Changed
- Type conversion when importing contracts into dbt and exporting contracts from dbt (#534)
- Ensure 'name' is the first column when exporting in dbt format, considering column attributes (#541)
- Rename dbt's `tests` to `data_tests` (#548)

### Fixed
- Modify the arguments to narrow down the import target with `--dbt-model` (#532)
- SodaCL: Prevent `KeyError: 'fail'` from happening when testing with SodaCL
- fix: populate database and schema values for bigquery in exported dbt sources (#543)
- Fixing the options for importing and exporting to standard output (#544)
- Fixing the data quality name for model-level and field-level quality tests

## [0.10.15] - 2024-12-02

### Added
- Support for model import from parquet file metadata.
- Great Expectation export: add optional args (#496)
  - `suite_name` the name of the expectation suite to export
  - `engine` used to run checks
  - `sql_server_type` to define the type of SQL Server to use when engine is `sql`
- Changelog support for `Info` and `Terms` blocks.
<<<<<<< HEAD
- Added import for `ProtoBuf`
=======
- `datacontract import` now has `--output` option for saving Data Contract to file
- Enhance JSON file validation (local and S3) to return the first error for each JSON object, the max number of total errors can be configured via the environment variable: `DATACONTRACT_MAX_ERRORS`. Furthermore, the primaryKey will be additionally added to the error message.
- fixes issue where records with no fields create an invalid bq schema.
>>>>>>> cc4fc3ca

### Changed
- Changelog support for custom extension keys in `Models` and `Fields` blocks.
- `datacontract catalog --files '*.yaml'` now checks also any subfolders for such files.
- Optimize test output table on console if tests fail

### Fixed
- raise valid exception in DataContractSpecification.from_file if file does not exist
- Fix importing JSON Schemas containing deeply nested objects without `required` array
- SodaCL: Only add data quality tests for executable queries

## [0.10.14] - 2024-10-26

Data Contract CLI now supports the Open Data Contract Standard (ODCS) v3.0.0.

### Added
- `datacontract test` now also supports ODCS v3 data contract format
- `datacontract export --format odcs_v3`: Export to Open Data Contract Standard v3.0.0 (#460)
- `datacontract test` now also supports ODCS v3 anda Data Contract SQL quality checks on field and model level
- Support for import from Iceberg table definitions.
- Support for decimal logical type on avro export.
- Support for custom Trino types

### Changed
- `datacontract import --format odcs`: Now supports ODSC v3.0.0 files (#474)
- `datacontract export --format odcs`: Now creates v3.0.0 Open Data Contract Standard files (alias to odcs_v3). Old versions are still available as format `odcs_v2`. (#460)

### Fixed
- fix timestamp serialization from parquet -> duckdb (#472)


## [0.10.13] - 2024-09-20

### Added
- `datacontract export --format data-caterer`: Export to [Data Caterer YAML](https://data.catering/setup/guide/scenario/data-generation/)

### Changed
- `datacontract export --format jsonschema` handle optional and nullable fields (#409)
- `datacontract import --format unity` handle nested and complex fields (#420)
- `datacontract import --format spark` handle field descriptions (#420)
- `datacontract export --format bigquery` handle bigqueryType (#422)

### Fixed
- use correct float type with bigquery (#417)
- Support DATACONTRACT_MANAGER_API_KEY
- Some minor bug fixes

## [0.10.12] - 2024-09-08

### Added
- Support for import of DBML Models (#379)
- `datacontract export --format sqlalchemy`: Export to [SQLAlchemy ORM models](https://docs.sqlalchemy.org/en/20/orm/quickstart.html) (#399)
- Support of varchar max length in Glue import (#351)
- `datacontract publish` now also accepts the `DATACONTRACT_MANAGER_API_KEY` as an environment variable
- Support required fields for Avro schema export (#390)
- Support data type map in Spark import and export (#408)
- Support of enum on export to avro
- Support of enum title on avro import

### Changed
- Deltalake is now using DuckDB's native deltalake support (#258). Extra deltalake removed.
- When dumping to YAML (import) the alias name is used instead of the pythonic name. (#373)

### Fixed
- Fix an issue where the datacontract cli fails if installed without any extras (#400)
- Fix an issue where Glue database without a location creates invalid data contract (#351)
- Fix bigint -> long data type mapping (#351)
- Fix an issue where column description for Glue partition key column is ignored (#351)
- Corrected name of table parameter for bigquery import (#377)
- Fix a failed to connect to S3 Server (#384)
- Fix a model bug mismatching with the specification (`definitions.fields`) (#375)
- Fix array type management in Spark import (#408)


## [0.10.11] - 2024-08-08

### Added

- Support data type map in Glue import. (#340)
- Basic html export for new `keys` and `values` fields
- Support for recognition of 1 to 1 relationships when exporting to DBML
- Added support for arrays in JSON schema import (#305)

### Changed

- Aligned JSON schema import and export of required properties
- Change dbt importer to be more robust and customizable

### Fixed

- Fix required field handling in JSON schema import
- Fix an issue where the quality and definition `$ref` are not always resolved
- Fix an issue where the JSON schema validation fails for a field with type `string` and format `uuid`
- Fix an issue where common DBML renderers may not be able to parse parts of an exported file


## [0.10.10] - 2024-07-18

### Added
- Add support for dbt manifest file (#104)
- Fix import of pyspark for type-checking when pyspark isn't required as a module (#312)
- Adds support for referencing fields within a definition (#322)
- Add `map` and `enum` type for Avro schema import (#311)

### Fixed
- Fix import of pyspark for type-checking when pyspark isn't required as a module (#312)- `datacontract import --format spark`: Import from Spark tables (#326)
- Fix an issue where specifying `glue_table` as parameter did not filter the tables and instead returned all tables from `source` database (#333)

## [0.10.9] - 2024-07-03

### Added
- Add support for Trino (#278)
- Spark export: add Spark StructType exporter (#277)
- add `--schema` option for the `catalog` and `export` command to provide the schema also locally
- Integrate support into the pre-commit workflow. For further details, please refer to the information provided [here](./README.md#use-with-pre-commit).
- Improved HTML export, supporting links, tags, and more
- Add support for AWS SESSION_TOKEN (#309)

### Changed
- Added array management on HTML export (#299)

### Fixed
- Fix `datacontract import --format jsonschema` when description is missing (#300)
- Fix `datacontract test` with case-sensitive Postgres table names (#310)

## [0.10.8] - 2024-06-19

### Added
- `datacontract serve` start a local web server to provide a REST-API for the commands
- Provide server for sql export for the appropriate schema (#153)
- Add struct and array management to Glue export (#271)

### Changed
- Introduced optional dependencies/extras for significantly faster installation times. (#213)
- Added delta-lake as an additional optional dependency
- support `GOOGLE_APPLICATION_CREDENTIALS` as variable for connecting to bigquery in `datacontract test`
- better support bigqueries `type` attribute, don't assume all imported models are tables
- added initial implementation of an importer from unity catalog (not all data types supported, yet)
- added the importer factory. This refactoring aims to make it easier to create new importers and consequently the growth and maintainability of the project. (#273)

### Fixed
- `datacontract export --format avro` fixed array structure (#243)

## [0.10.7] - 2024-05-31

### Added
- Test data contract against dataframes / temporary views (#175)

### Fixed
- AVRO export: Logical Types should be nested (#233)

## [0.10.6] - 2024-05-29

### Fixed

- Fixed Docker build by removing msodbcsql18 dependency (temporary workaround)

## [0.10.5] - 2024-05-29

### Added
- Added support for `sqlserver` (#196)
- `datacontract export --format dbml`: Export to [Database Markup Language (DBML)](https://dbml.dbdiagram.io/home/) (#135)
- `datacontract export --format avro`: Now supports config map on field level for logicalTypes and default values [Custom Avro Properties](./README.md#custom-avro-properties)
- `datacontract import --format avro`: Now supports importing logicalType and default definition on avro files [Custom Avro Properties](./README.md#custom-avro-properties)
- Support `config.bigqueryType` for testing BigQuery types
- Added support for selecting specific tables in an AWS Glue `import` through the `glue-table` parameter (#122)

### Fixed

- Fixed jsonschema export for models with empty object-typed fields (#218)
- Fixed testing BigQuery tables with BOOL fields
- `datacontract catalog` Show search bar also on mobile

## [0.10.4] - 2024-05-17

### Added

- `datacontract catalog` Search
- `datacontract publish`: Publish the data contract to the Data Mesh Manager
- `datacontract import --format bigquery`: Import from BigQuery format (#110)
- `datacontract export --format bigquery`: Export to BigQuery format (#111)
- `datacontract export --format avro`: Now supports [Avro logical types](https://avro.apache.org/docs/1.11.1/specification/#logical-types) to better model date types. `date`, `timestamp`/`timestamp-tz` and `timestamp-ntz` are now mapped to the appropriate logical types. (#141)
- `datacontract import --format jsonschema`: Import from JSON schema (#91)
- `datacontract export --format jsonschema`: Improved export by exporting more additional information
- `datacontract export --format html`: Added support for Service Levels, Definitions, Examples and nested Fields
- `datacontract export --format go`: Export to go types format

## [0.10.3] - 2024-05-05

### Fixed
- datacontract catalog: Add index.html to manifest

## [0.10.2] - 2024-05-05

### Added

- Added import glue (#166)
- Added test support for `azure` (#146)
- Added support for `delta` tables on S3 (#24)
- Added new command `datacontract catalog` that generates a data contract catalog with an `index.html` file.
- Added field format information to HTML export

### Fixed
- RDF Export: Fix error if owner is not a URI/URN


## [0.10.1] - 2024-04-19

### Fixed

- Fixed docker columns

## [0.10.0] - 2024-04-19

### Added

- Added timestamp when ah HTML export was created

### Fixed

- Fixed export format **html**

## [0.9.9] - 2024-04-18

### Added

- Added export format **html** (#15)
- Added descriptions as comments to `datacontract export --format sql` for Databricks dialects
- Added import of arrays in Avro import

## [0.9.8] - 2024-04-01

### Added

- Added export format **great-expectations**: `datacontract export --format great-expectations`
- Added gRPC support to OpenTelemetry integration for publishing test results
- Added AVRO import support for namespace (#121)
- Added handling for optional fields in avro import (#112)
- Added Databricks SQL dialect for `datacontract export --format sql`

### Fixed

- Use `sql_type_converter` to build checks.
- Fixed AVRO import when doc is missing (#121)

## [0.9.7] - 2024-03-15

### Added

- Added option publish test results to **OpenTelemetry**: `datacontract test --publish-to-opentelemetry`
- Added export format **protobuf**: `datacontract export --format protobuf`
- Added export format **terraform**: `datacontract export --format terraform` (limitation: only works for AWS S3 right now)
- Added export format **sql**: `datacontract export --format sql`
- Added export format **sql-query**: `datacontract export --format sql-query`
- Added export format **avro-idl**: `datacontract export --format avro-idl`: Generates an Avro IDL file containing records for each model.
- Added new command **changelog**: `datacontract changelog datacontract1.yaml datacontract2.yaml` will now generate a changelog based on the changes in the data contract. This will be useful for keeping track of changes in the data contract over time.
- Added extensive linting on data contracts. `datacontract lint` will now check for a variety of possible errors in the data contract, such as missing descriptions, incorrect references to models or fields, nonsensical constraints, and more.
- Added importer for avro schemas. `datacontract import --format avro` will now import avro schemas into a data contract.

### Fixed

- Fixed a bug where the export to YAML always escaped the unicode characters.


## [0.9.6-2] - 2024-03-04

### Added

- test kafka for avro messages
- added export format **avro**: `datacontract export --format avro`

## [0.9.6] - 2024-03-04

This is a huge step forward, we now support testing Kafka messages.
We start with JSON messages and avro, and Protobuf will follow.

### Added
- test kafka for JSON messages
- added import format **sql**: `datacontract import --format sql` (#51)
- added export format **dbt-sources**: `datacontract export --format dbt-sources`
- added export format **dbt-staging-sql**: `datacontract export --format dbt-staging-sql`
- added export format **rdf**: `datacontract export --format rdf` (#52)
- added command `datacontract breaking` to detect breaking changes in between two data contracts.

## [0.9.5] - 2024-02-22

### Added
- export to dbt models (#37).
- export to ODCS (#49).
- test - show a test summary table.
- lint - Support local schema (#46).

## [0.9.4] - 2024-02-18

### Added
- Support for Postgres
- Support for Databricks

## [0.9.3] - 2024-02-10

### Added
- Support for BigQuery data connection
- Support for multiple models with S3

### Fixed

- Fix Docker images. Disable builds for linux/amd64.

## [0.9.2] - 2024-01-31

### Added
- Publish to Docker Hub

## [0.9.0] - 2024-01-26 - BREAKING

This is a breaking change (we are still on a 0.x.x version).
The project migrated from Golang to Python.
The Golang version can be found at [cli-go](https://github.com/datacontract/cli-go)

### Added
- `test` Support to directly run tests and connect to data sources defined in servers section.
- `test` generated schema tests from the model definition.
- `test --publish URL` Publish test results to a server URL.
- `export` now exports the data contract so format jsonschema and sodacl.

### Changed
- The `--file` option removed in favor of a direct argument.: Use `datacontract test datacontract.yaml` instead of `datacontract test --file datacontract.yaml`.

### Removed
- `model` is now part of `export`
- `quality` is now part of `export`
- Temporary Removed: `diff` needs to be migrated to Python.
- Temporary Removed: `breaking` needs to be migrated to Python.
- Temporary Removed: `inline` needs to be migrated to Python.

## [0.6.0]
### Added
- Support local json schema in lint command.
- Update to specification 0.9.2.

## [0.5.3]
### Fixed
- Fix format flag bug in model (print) command.

## [0.5.2]
### Changed
- Log to STDOUT.
- Rename `model` command parameter, `type` -> `format`.

## [0.5.1]
### Removed
- Remove `schema` command.

### Fixed
- Fix documentation.
- Security update of x/sys.

## [0.5.0]
### Added
- Adapt Data Contract Specification in version 0.9.2.
- Use `models` section for `diff`/`breaking`.
- Add `model` command.
- Let `inline` print to STDOUT instead of overwriting datacontract file.
- Let `quality` write input from STDIN if present.

## [0.4.0]
### Added
- Basic implementation of `test` command for Soda Core.

### Changed
- Change package structure to allow usage as library.

## [0.3.2]
### Fixed
- Fix field parsing for dbt models, affects stability of `diff`/`breaking`.

## [0.3.1]
### Fixed
- Fix comparing order of contracts in `diff`/`breaking`.

## [0.3.0]
### Added
- Handle non-existent schema specification when using `diff`/`breaking`.
- Resolve local and remote resources such as schema specifications when using "$ref: ..." notation.
- Implement `schema` command: prints your schema.
- Implement `quality` command: prints your quality definitions.
- Implement the `inline` command: resolves all references using the "$ref: ..." notation and writes them to your data contract.

### Changed
- Allow remote and local location for all data contract inputs (`--file`, `--with`).

## [0.2.0]
### Added
- Add `diff` command for dbt schema specification.
- Add `breaking` command for dbt schema specification.

### Changed
- Suggest a fix during `init` when the file already exists.
- Rename `validate` command to `lint`.

### Removed
- Remove `check-compatibility` command.

### Fixed
- Improve usage documentation.

## [0.1.1]
### Added
- Initial release.<|MERGE_RESOLUTION|>--- conflicted
+++ resolved
@@ -11,6 +11,8 @@
 ### Added
 - added export format **markdown**: `datacontract export --format markdown` (#545)
 - When importing in dbt format, add the dbt unique information as a datacontract unique field (#558)
+- Added import for `ProtoBuf`
+
 
 ### Changed
 
@@ -41,13 +43,9 @@
   - `engine` used to run checks
   - `sql_server_type` to define the type of SQL Server to use when engine is `sql`
 - Changelog support for `Info` and `Terms` blocks.
-<<<<<<< HEAD
-- Added import for `ProtoBuf`
-=======
 - `datacontract import` now has `--output` option for saving Data Contract to file
 - Enhance JSON file validation (local and S3) to return the first error for each JSON object, the max number of total errors can be configured via the environment variable: `DATACONTRACT_MAX_ERRORS`. Furthermore, the primaryKey will be additionally added to the error message.
 - fixes issue where records with no fields create an invalid bq schema.
->>>>>>> cc4fc3ca
 
 ### Changed
 - Changelog support for custom extension keys in `Models` and `Fields` blocks.
