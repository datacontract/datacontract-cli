--- conflicted
+++ resolved
@@ -7,18 +7,14 @@
 
 ## Unreleased
 
-<<<<<<< HEAD
-### Fixed
+### Added
+
+- API `/test` endpoint now supports `publish_url` parameter to publish test results to a URL. (#853)
+
+### Fixed
+
+- Improved regex for extracting Azure storage account names from URLs with containerName@storageAccountName format (#848)
 - JSON Schema Check: Add globbing support for local JSON files
-=======
-### Added
-
-- API `/test` endpoint now supports `publish_url` parameter to publish test results to a URL. (#853)
-
-### Fixed
-
-- Improved regex for extracting Azure storage account names from URLs with containerName@storageAccountName format (#848)
->>>>>>> 1f720fdf
 
 
 ## [0.10.34] - 2025-08-06
