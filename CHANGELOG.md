--- conflicted
+++ resolved
@@ -21,11 +21,8 @@
 - Fix bigint -> long data type mapping (#351)
 - Fix an issue where column description for Glue partition key column is ignored (#351)
 - Corrected name of table parameter for bigquery import (#377)
-<<<<<<< HEAD
 - Fix an failed to connect to S3 Server (#384)
-=======
 - Fix a model bug mismatching with the specification (`definitions.fields`) (#375)
->>>>>>> df526537
 
 
 ## [0.10.11] - 2024-08-08
