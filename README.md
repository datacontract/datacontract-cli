--- conflicted
+++ resolved
@@ -761,11 +761,7 @@
 │                    t-staging-sql|odcs|odcs_v2|odcs_v3|rdf|avro|protobuf                                                        │
 │                    |great-expectations|terraform|avro-idl|sql|sql-query                                                        │
 │                    |html|go|bigquery|dbml|spark|sqlalchemy|data-caterer                                                        │
-<<<<<<< HEAD
-│                    |dcs|markdown]                                                                                              │
-=======
-│                    |dcs|iceberg]                                                                                                       │
->>>>>>> a18288fc
+│                    |dcs|markdown|iceberg]                                                                                              │
 │    --output        PATH                                                  Specify the file path where the exported data will be │
 │                                                                          saved. If no path is provided, the output will be     │
 │                                                                          printed to stdout.                                    │
@@ -826,11 +822,8 @@
 | `sqlalchemy`         | Export to SQLAlchemy Models                             | ✅      |
 | `data-caterer`       | Export to Data Caterer in YAML format                   | ✅      |
 | `dcs`                | Export to Data Contract Specification in YAML format    | ✅      |
-<<<<<<< HEAD
 | `markdown`           | Export to Markdown                                      | ✅      |
-=======
 | `iceberg`            | Export to an Iceberg JSON Schema Definition             | partial |
->>>>>>> a18288fc
 | Missing something?   | Please create an issue on GitHub                        | TBD    |
 
 
