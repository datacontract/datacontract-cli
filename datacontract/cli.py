--- conflicted
+++ resolved
@@ -137,7 +137,7 @@
     print(result)
 
 
-<<<<<<< HEAD
+
 class ImportFormat(str, Enum):
     sql = "sql"
 
@@ -152,7 +152,9 @@
     """
     result = DataContract().import_from_source(format, source)
     print(result.to_yaml())
-=======
+
+
+
 @app.command()
 def breaking(
     location_old: Annotated[str, typer.Argument(help="The location (url or path) of the old data contract yaml.")],
@@ -167,7 +169,6 @@
     print(str(result))
     if not result.passed_checks():
         raise typer.Exit(code=1)
->>>>>>> 7cea40e4
 
 
 def _handle_result(run):
