from enum import Enum
from importlib import metadata
from typing import Iterable, Optional

import typer
from click import Context
from rich import box
from rich import print
from rich.table import Table
from typer.core import TyperGroup
from typing_extensions import Annotated

from datacontract.data_contract import DataContract
from datacontract.init.download_datacontract_file import \
    download_datacontract_file, FileExistsException


class OrderedCommands(TyperGroup):
    def list_commands(self, ctx: Context) -> Iterable[str]:
        return self.commands.keys()


app = typer.Typer(
    cls=OrderedCommands,
    no_args_is_help=True,
    add_completion=False,
)


def version_callback(value: bool):
    if value:
        print(metadata.version("datacontract-cli"))
        raise typer.Exit()


@app.callback()
def common(
    ctx: typer.Context,
    version: bool = typer.Option(None, "--version", help="Prints the current version.", callback=version_callback,
                                 is_eager=True),
):
    """
    The datacontract CLI is an open source command-line tool for working with Data Contracts (https://datacontract.com).

    It uses data contract YAML files to lint the data contract,
    connect to data sources and execute schema and quality tests,
    detect breaking changes, and export to different formats.
    """
    pass


@app.command()
def init(
    location: Annotated[str, typer.Argument(
        help="The location (url or path) of the data contract yaml to create.")] = "datacontract.yaml",
    template: Annotated[str, typer.Option(
        help="URL of a template or data contract")] = "https://datacontract.com/datacontract.init.yaml",
    overwrite: Annotated[bool, typer.Option(help="Replace the existing datacontract.yaml")] = False,
):
    """
    Download a datacontract.yaml template and write it to file.
    """
    try:
        download_datacontract_file(location, template, overwrite)
    except FileExistsException:
        print("File already exists, use --overwrite to overwrite")
        raise typer.Exit(code=1)
    else:
        print("📄 data contract written to " + location)


@app.command()
def lint(
    location: Annotated[
        str, typer.Argument(help="The location (url or path) of the data contract yaml.")] = "datacontract.yaml",
    schema: Annotated[
        str, typer.Option(
            help="The location (url or path) of the Data Contract Specification JSON Schema")] = "https://datacontract.com/datacontract.schema.json",
):
    """
    Validate that the datacontract.yaml is correctly formatted.
    """
    run = DataContract(data_contract_file=location, schema_location=schema).lint()
    _handle_result(run)


@app.command()
def test(
    location: Annotated[
        str, typer.Argument(help="The location (url or path) of the data contract yaml.")] = "datacontract.yaml",
    schema: Annotated[
        str, typer.Option(
            help="The location (url or path) of the Data Contract Specification JSON Schema")] = "https://datacontract.com/datacontract.schema.json",
    server: Annotated[str, typer.Option(
        help="The server configuration to run the schema and quality tests. "
             "Use the key of the server object in the data contract yaml file "
             "to refer to a server, e.g., `production`, or `all` for all "
             "servers (default).")] = "all",
    examples: Annotated[bool, typer.Option(
        help="Run the schema and quality tests on the example data within the data contract.")] = None,
    publish: Annotated[str, typer.Option(
        help="The url to publish the results after the test")] = None,
    logs: Annotated[bool, typer.Option(
        help="Print logs")] = False,
):
    """
    Run schema and quality tests on configured servers.
    """
    print(f"Testing {location}")
    if server == "all":
        server = None
    run = DataContract(data_contract_file=location, schema_location=schema, publish_url=publish, server=server,
                       examples=examples).test()
    if logs:
        _print_logs(run)
    _handle_result(run)


class ExportFormat(str, Enum):
    jsonschema = "jsonschema"
    sodacl = "sodacl"
    dbt = "dbt"
    dbt_sources = "dbt-sources"
    dbt_staging_sql = "dbt-staging-sql"
    odcs = "odcs"
    rdf = "rdf"


@app.command()
def export(
    format: Annotated[ExportFormat, typer.Option(help="The export format.")],
<<<<<<< HEAD
    rdf_base: Annotated[Optional[str], typer.Option(help="The base URI used to generate the RDF graph.")] = "",
=======
    server: Annotated[str, typer.Option(help="The server name to export.")] = None,
>>>>>>> 15087423
    location: Annotated[
        str, typer.Argument(help="The location (url or path) of the data contract yaml.")] = "datacontract.yaml",
):
    """
    Convert data contract to a specific format. Prints to stdout.
    """
    # TODO exception handling
<<<<<<< HEAD
    result = DataContract(data_contract_file=location).export(format, rdf_base)
    print(result)


=======
    result = DataContract(data_contract_file=location, server=server).export(format)
    print(result)


class ImportFormat(str, Enum):
    sql = "sql"


@app.command(name="import")
def import_(
    format: Annotated[ImportFormat, typer.Option(help="The format of the source file.")],
    source: Annotated[str, typer.Option(help="The path to the file that should be imported.")],
):
    """
    Create a data contract from the given source file. Prints to stdout.
    """
    result = DataContract().import_from_source(format, source)
    print(result.to_yaml())


@app.command()
def breaking(
    location_old: Annotated[str, typer.Argument(help="The location (url or path) of the old data contract yaml.")],
    location_new: Annotated[str, typer.Argument(help="The location (url or path) of the new data contract yaml.")],
):
    """
    Identifies breaking changes between data contracts. Prints to stdout.
    """

    # TODO exception handling
    result = DataContract(data_contract_file=location_old).breaking(DataContract(data_contract_file=location_new))
    print(str(result))
    if not result.passed_checks():
        raise typer.Exit(code=1)

>>>>>>> 15087423

def _handle_result(run):
    _print_table(run)
    if run.result == "passed":
        print(
            f"🟢 data contract is valid. Run {len(run.checks)} checks. Took {(run.timestampEnd - run.timestampStart).total_seconds()} seconds.")
    else:
        print("🔴 data contract is invalid, found the following errors:")
        i = 1
        for check in run.checks:
            if check.result != "passed":
                print(str(++i) + ") " + check.reason)
        raise typer.Exit(code=1)


def _print_table(run):
    table = Table(box=box.ROUNDED)
    table.add_column("Result", no_wrap=True)
    table.add_column("Check", max_width=100)
    table.add_column("Field", max_width=32)
    table.add_column("Details", max_width=50)
    for check in run.checks:
        table.add_row(with_markup(check.result), check.name, to_field(run, check), check.details)
    print(table)


def to_field(run, check):
    models = [c.model for c in run.checks]
    if len(set(models)) > 1:
        if check.field is None:
            return check.model
        return check.model + "." + check.field
    else:
        return check.field


def _print_logs(run):
    print("\nLogs:")
    for log in run.logs:
        print(log.timestamp.strftime("%y-%m-%d %H:%M:%S"), log.level.ljust(5), log.message)


def with_markup(result):
    if result == "passed":
        return "[green]passed[/green]"
    if result == "warning":
        return "[yellow]warning[/yellow]"
    if result == "failed":
        return "[red]failed[/red]"
    if result == "error":
        return "[red]error[/red]"
    return result


if __name__ == "__main__":
    app()<|MERGE_RESOLUTION|>--- conflicted
+++ resolved
@@ -129,11 +129,8 @@
 @app.command()
 def export(
     format: Annotated[ExportFormat, typer.Option(help="The export format.")],
-<<<<<<< HEAD
+    server: Annotated[str, typer.Option(help="The server name to export.")] = None,
     rdf_base: Annotated[Optional[str], typer.Option(help="The base URI used to generate the RDF graph.")] = "",
-=======
-    server: Annotated[str, typer.Option(help="The server name to export.")] = None,
->>>>>>> 15087423
     location: Annotated[
         str, typer.Argument(help="The location (url or path) of the data contract yaml.")] = "datacontract.yaml",
 ):
@@ -141,13 +138,7 @@
     Convert data contract to a specific format. Prints to stdout.
     """
     # TODO exception handling
-<<<<<<< HEAD
-    result = DataContract(data_contract_file=location).export(format, rdf_base)
-    print(result)
-
-
-=======
-    result = DataContract(data_contract_file=location, server=server).export(format)
+    result = DataContract(data_contract_file=location, server=server).export(format, rdf_base)
     print(result)
 
 
@@ -182,7 +173,6 @@
     if not result.passed_checks():
         raise typer.Exit(code=1)
 
->>>>>>> 15087423
 
 def _handle_result(run):
     _print_table(run)
