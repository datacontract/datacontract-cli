import json
import logging
import tempfile

import yaml

from datacontract.breaking.breaking import models_breaking_changes
from datacontract.engines.datacontract.check_that_datacontract_contains_valid_servers_configuration import \
    check_that_datacontract_contains_valid_server_configuration
from datacontract.engines.fastjsonschema.check_jsonschema import \
    check_jsonschema
from datacontract.engines.soda.check_soda_execute import check_soda_execute
from datacontract.export.dbt_converter import to_dbt_models_yaml, \
    to_dbt_sources_yaml, to_dbt_staging_sql
from datacontract.export.jsonschema_converter import to_jsonschema
from datacontract.export.odcs_converter import to_odcs
from datacontract.export.sodacl_converter import to_sodacl
<<<<<<< HEAD
from datacontract.export.rdf_converter import to_rdf
=======
from datacontract.imports.sql_importer import import_sql
>>>>>>> 15087423
from datacontract.integration.publish_datamesh_manager import \
    publish_datamesh_manager
from datacontract.lint import resolve
from datacontract.lint.linters.example_model_linter import ExampleModelLinter
from datacontract.model.breaking_change import BreakingChanges
from datacontract.model.data_contract_specification import \
    DataContractSpecification, Server
from datacontract.model.exceptions import DataContractException
from datacontract.model.run import \
    Run, Check


class DataContract:
    def __init__(
        self,
        data_contract_file: str = None,
        data_contract_str: str = None,
        data_contract: DataContractSpecification = None,
        schema_location: str = None,
        server: str = None,
        examples: bool = False,
        publish_url: str = None,
        spark: str = None,
    ):
        self._data_contract_file = data_contract_file
        self._data_contract_str = data_contract_str
        self._data_contract = data_contract
        self._schema_location = schema_location
        self._server = server
        self._examples = examples
        self._publish_url = publish_url
        self._spark = spark

    @classmethod
    def init(cls, template: str = "https://datacontract.com/datacontract.init.yaml") -> DataContractSpecification:
        return resolve.resolve_data_contract(data_contract_location=template)

    def lint(self) -> Run:
        run = Run.create_run()
        try:
            run.log_info("Linting data contract")
            data_contract = resolve.resolve_data_contract(self._data_contract_file, self._data_contract_str,
                                                          self._data_contract, self._schema_location)
            run.checks.append(Check(
                type="lint",
                result="passed",
                name="Data contract is syntactically valid",
                engine="datacontract"
            ))
            run.checks.extend(ExampleModelLinter().lint(data_contract))
            run.dataContractId = data_contract.id
            run.dataContractVersion = data_contract.info.version
        except DataContractException as e:
            run.checks.append(Check(
                type=e.type,
                result=e.result,
                name=e.name,
                reason=e.reason,
                engine=e.engine,
                details=""
            ))
            run.log_error(str(e))
        except Exception as e:
            run.checks.append(Check(
                type="general",
                result="error",
                name="Check Data Contract",
                reason=str(e),
                engine="datacontract",
            ))
            run.log_error(str(e))
        run.finish()
        return run

    def test(self) -> Run:
        run = Run.create_run()
        try:
            run.log_info(f"Testing data contract")
            data_contract = resolve.resolve_data_contract(self._data_contract_file, self._data_contract_str,
                                                          self._data_contract, self._schema_location)

            check_that_datacontract_contains_valid_server_configuration(run, data_contract, self._server)
            # TODO check yaml contains models

            # TODO create directory only for examples
            with tempfile.TemporaryDirectory(prefix="datacontract-cli") as tmp_dir:
                if self._examples:
                    server_name = "examples"
                    server = self._get_examples_server(data_contract, run, tmp_dir)
                else:
                    server_name = list(data_contract.servers.keys())[0]
                    server = data_contract.servers.get(server_name)

                run.log_info(f"Running tests for data contract {data_contract.id} with server {server_name}")
                run.dataContractId = data_contract.id
                run.dataContractVersion = data_contract.info.version
                run.dataProductId = server.dataProductId
                run.outputPortId = server.outputPortId
                run.server = server_name

                # 5. check server is supported type
                # 6. check server credentials are complete
                if server.format == "json":
                    check_jsonschema(run, data_contract, server)
                check_soda_execute(run, data_contract, server, self._spark)

        except DataContractException as e:
            run.checks.append(Check(
                type=e.type,
                result=e.result,
                name=e.name,
                reason=e.reason,
                engine=e.engine,
                details=""
            ))
            run.log_error(str(e))
        except Exception as e:
            run.checks.append(Check(
                type="general",
                result="error",
                name="Test Data Contract",
                reason=str(e),
                engine="datacontract",
            ))
            logging.exception("Exception occurred")
            run.log_error(str(e))

        run.finish()

        if self._publish_url is not None:
            publish_datamesh_manager(run, self._publish_url)

        return run

    def breaking(self, other: 'DataContract') -> BreakingChanges:
        old = self.get_data_contract_specification()
        new = other.get_data_contract_specification()
        return models_breaking_changes(old_models=old.models, new_models=new.models, new_path=other._data_contract_file)

    def get_data_contract_specification(self):
        return resolve.resolve_data_contract(self._data_contract_file, self._data_contract_str,
                                             self._data_contract, self._schema_location)

    def export(self, export_format, rdf_base) -> str:
        data_contract = resolve.resolve_data_contract(self._data_contract_file, self._data_contract_str,
                                                      self._data_contract)
        if export_format == "jsonschema":
            if data_contract.models is None or len(data_contract.models.items()) != 1:
                print(f"Export to jsonschema currently only works with exactly one model in the data contract.")
                return ""
            model_name, model = next(iter(data_contract.models.items()))
            jsonschema_dict = to_jsonschema(model_name, model)
            return json.dumps(jsonschema_dict, indent=2)
        if export_format == "sodacl":
            return to_sodacl(data_contract)
        if export_format == "dbt":
            return to_dbt_models_yaml(data_contract)
        if export_format == "dbt-sources":
            return to_dbt_sources_yaml(data_contract, self._server)
        if export_format == "dbt-staging-sql":
            return to_dbt_staging_sql(data_contract)
        if export_format == "odcs":
            return to_odcs(data_contract)
        if export_format == "rdf":
            return to_rdf(data_contract, rdf_base).serialize(format='n3')
        else:
            print(f"Export format {export_format} not supported.")
            return ""


    def _get_examples_server(self, data_contract, run, tmp_dir):
        run.log_info(f"Copying examples to files in temporary directory {tmp_dir}")
        format = "json"
        for example in data_contract.examples:
            format = example.type
            p = f"{tmp_dir}/{example.model}.{format}"
            run.log_info(f"Creating example file {p}")
            with open(p, "w") as f:
                content = ""
                if format == "json" and type(example.data) is list:
                    content = json.dumps(example.data)
                elif format == "json" and type(example.data) is str:
                    content = example.data
                elif format == "yaml" and type(example.data) is list:
                    content = yaml.dump(example.data)
                elif format == "yaml" and type(example.data) is str:
                    content = example.data
                elif format == "csv":
                    content = example.data
                logging.debug(f"Content of example file {p}: {content}")
                f.write(content)
        path = f"{tmp_dir}" + "/{model}." + format
        delimiter = "array"
        server = Server(
            type="local",
            path=path,
            format=format,
            delimiter=delimiter,
        )
        run.log_info(f"Using {server} for testing the examples")
        return server

    def import_from_source(self, format: str, source: str) -> DataContractSpecification:
        data_contract_specification = DataContract.init()

        data_contract_specification = import_sql(data_contract_specification, format, source)

        return data_contract_specification<|MERGE_RESOLUTION|>--- conflicted
+++ resolved
@@ -15,11 +15,8 @@
 from datacontract.export.jsonschema_converter import to_jsonschema
 from datacontract.export.odcs_converter import to_odcs
 from datacontract.export.sodacl_converter import to_sodacl
-<<<<<<< HEAD
+from datacontract.imports.sql_importer import import_sql
 from datacontract.export.rdf_converter import to_rdf
-=======
-from datacontract.imports.sql_importer import import_sql
->>>>>>> 15087423
 from datacontract.integration.publish_datamesh_manager import \
     publish_datamesh_manager
 from datacontract.lint import resolve
@@ -188,7 +185,6 @@
         else:
             print(f"Export format {export_format} not supported.")
             return ""
-
 
     def _get_examples_server(self, data_contract, run, tmp_dir):
         run.log_info(f"Copying examples to files in temporary directory {tmp_dir}")
