--- conflicted
+++ resolved
@@ -115,8 +115,6 @@
         return convert_type_to_trino(field)
     elif server_type == "oracle":
         return convert_type_to_oracle(field)
-    elif server_type == "impala":
-        return convert_type_to_impala(field)
 
     return _get_type(field)
 
@@ -163,8 +161,6 @@
     if type.lower() in ["array"]:
         return "ARRAY"
     return None
-
-
 
 
 # https://www.postgresql.org/docs/current/datatype.html
@@ -522,17 +518,17 @@
     return None
 
 
-<<<<<<< HEAD
-def convert_type_to_impala(field: Field) -> None | str:
-    """Convert from supported datacontract types to equivalent Impala types.
-    Used as a fallback when `physicalType` is not present in the field config.
+def convert_type_to_impala(field: Union[SchemaProperty, FieldLike]) -> None | str:
+    """Convert from supported data contract types to equivalent Impala types.
+
+    Used as a fallback when `physicalType` is not present.
     """
-
-    # Allow an explicit override, 
-    if field.config and "impalaType" in field.config:
-        return field.config["impalaType"]
-
-    field_type = field.type
+    # Allow an explicit override via config/customProperties
+    impala_type = _get_config_value(field, "impalaType")
+    if impala_type:
+        return impala_type
+
+    field_type = _get_type(field)
     if not field_type:
         return None
 
@@ -541,23 +537,29 @@
     # String-like
     if t in ["string", "varchar", "text"]:
         return "STRING"
+
     # Numeric / decimal
     if t in ["number", "decimal", "numeric"]:
-        precision = field.precision if field.precision is not None else 38
-        scale = field.scale if field.scale is not None else 0
+        precision = _get_precision(field) or 38
+        scale = _get_scale(field) or 0
         return f"DECIMAL({precision},{scale})"
-    if t in ["float"]:
+
+    if t == "float":
         return "FLOAT"
-    if t in ["double"]:
+    if t == "double":
         return "DOUBLE"
+
+    # Integers
     if t in ["integer", "int"]:
         return "INT"
     if t in ["long", "bigint"]:
         return "BIGINT"
-    # Booleans
+
+    # Boolean
     if t == "boolean":
         return "BOOLEAN"
-    # Temporal – Impala has a single TIMESTAMP type without timezone
+
+    # Temporal – Impala has a single TIMESTAMP type
     if t in ["timestamp", "timestamp_ntz", "timestamp_tz"]:
         return "TIMESTAMP"
     if t == "date":
@@ -565,29 +567,17 @@
     # No dedicated TIME type in Impala → store as string
     if t == "time":
         return "STRING"
+
     # Binary
     if t in ["bytes", "binary"]:
         return "BINARY"
+
     # For complex / JSON-like types we currently do not emit a type check
     # (returning None means no "has type" check is generated)
     return None
 
-
-def convert_type_to_oracle(field: Field) -> None | str:
-    """Convert from supported datacontract types to equivalent Oracle types
-
-    Oracle returns types WITH precision/scale/length through Soda, so we need to match that.
-    For example:
-    - NUMBER -> NUMBER (base types without precision return without it)
-    - TIMESTAMP -> TIMESTAMP(6) (Oracle default precision)
-    - CHAR -> CHAR (but may need explicit handling)
-
-    For fields that were created with specific Oracle types (like NCHAR, ROWID, BLOB),
-    users should use config.oracleType to override the default mapping.
-=======
 def convert_type_to_oracle(schema_property: SchemaProperty) -> None | str:
     """Convert ODCS logical types to Oracle types.
->>>>>>> 46b775f1
 
     Uses physicalType if set, otherwise maps ODCS logical types to Oracle equivalents.
     Reference: https://docs.oracle.com/en/database/oracle/oracle-database/19/sqlrf/Data-Types.html
