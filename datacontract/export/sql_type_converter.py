--- conflicted
+++ resolved
@@ -106,14 +106,9 @@
 
 # databricks data types:
 # https://docs.databricks.com/en/sql/language-manual/sql-ref-datatypes.html
-<<<<<<< HEAD
 def convert_to_databricks(field: Field) -> None | str:
-=======
-def convert_to_databricks(field) -> None | str:
     if field.config and field.config["databricksType"] is not None:
         return field.config["databricksType"]
-
->>>>>>> b6bd8fbe
     type = field.type
     if type is None:
         return None
