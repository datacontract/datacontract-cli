--- conflicted
+++ resolved
@@ -71,21 +71,7 @@
     model = Model()
     schema = df.schema
 
-<<<<<<< HEAD
-    # Get table-level comments
-    table_comment = None
-    try:
-        table_comment = spark.catalog.getTable(source).description
-    except Exception:
-        rows = spark.sql(f"DESCRIBE TABLE EXTENDED {source}").collect()
-        for row in rows:
-            if row.col_name == "Comment": # Table level comment
-                table_comment = row.data_type # Table comment is stored in data_type
-    
-    model.description = table_comment
-=======
     model.description = _table_comment_from_spark(spark, source)
->>>>>>> 53df6403
 
     for field in schema:
         model.fields[field.name] = _field_from_struct_type(field)
