--- conflicted
+++ resolved
@@ -72,19 +72,11 @@
       {% endif %}
       {% for key, value in field.model_extra.items()  %}
       <span class="inline-flex items-center rounded-md bg-gray-50 px-1 py-1 text-xs font-medium text-gray-600 ring-1 ring-inset ring-gray-500/10 mr-1 mt-1">{{ key }}:{{ value }}</span>
-<<<<<<< HEAD
       {% endfor %}
       {% if field.links %}
       {% for name,href in field.links.items() %}
       <a href="{{ href }}" class="inline-flex items-center px-1 py-1 mr-1 mt-1 text-sky-500 hover:text-gray-700 text-xs font-semibold">{{ name }}</a>
       {% endfor %}
-=======
-      {% endfor %}
-      {% if field.links %}
-      {% for name,href in field.links.items() %}
-      <a href="{{ href }}" class="inline-flex items-center px-1 py-1 mr-1 mt-1 text-sky-500 hover:text-gray-700 text-xs font-semibold">{{ name }}</a>
-      {% endfor %}
->>>>>>> e15fa47b
       {% endif %}
     </div>
   </td>
