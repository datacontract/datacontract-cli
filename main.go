--- conflicted
+++ resolved
@@ -108,12 +108,7 @@
 					fileNameFlag,
 				},
 				Action: func(ctx *cli.Context) error {
-<<<<<<< HEAD
 					return QualityCheck(ctx.String("file"))
-=======
-					log.Println("Command `test` not implemented yet!")
-					return nil
->>>>>>> 1bf59897
 				},
 			},
 			{
