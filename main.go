--- conflicted
+++ resolved
@@ -40,11 +40,7 @@
 	app := &cli.App{
 		Name:    "datacontract",
 		Usage:   "Manage your data contracts 📄",
-<<<<<<< HEAD
-		Version: "v0.2.1",
-=======
 		Version: "v0.3.0",
->>>>>>> 3973ac15
 		Authors: []*cli.Author{
 			{Name: "Stefan Negele", Email: "stefan.negele@innoq.com"},
 		},
