[project]
name = "datacontract-cli"
version = "0.10.3"
description = "Test data contracts"
readme = "README.md"
authors = [
  { name = "Jochen Christ", email = "jochen.christ@innoq.com" },
  { name = "Stefan Negele", email = "stefan.negele@innoq.com" },
]
classifiers = [
  "Programming Language :: Python :: 3",
  "License :: OSI Approved :: MIT License",
  "Operating System :: OS Independent",
]
requires-python = ">=3.10"
dependencies = [
  "typer[all]>=0.9,<0.13",
  "pydantic>=2.5.3,<2.8.0",
  "pyyaml~=6.0.1",
  "requests~=2.31.0",
  "fastapi==0.111.0",
  "fastparquet==2024.2.0",
  "python-multipart==0.0.9",
  "rich~=13.7.0",
  "simple-ddl-parser==1.3.0",
  "soda-core-bigquery>=3.3.1,<3.4.0",
  "soda-core-duckdb>=3.3.1,<3.4.0",
  "soda-core-postgres>=3.3.1,<3.4.0",
  "soda-core-snowflake>=3.3.1,<3.4.0",
  "soda-core-spark[databricks]>=3.3.1,<3.4.0",
  "soda-core-spark-df>=3.3.1,<3.4.0",
  "snowflake-connector-python[pandas]>=3.6,<3.11",
  "duckdb==0.10.2",
  "fastjsonschema~=2.19.1",
  "python-dotenv~=1.0.0",
  "s3fs==2024.3.1",
  "rdflib==7.0.0",
  "avro==1.11.3",
  "opentelemetry-exporter-otlp-proto-grpc~=1.16.0",
  "opentelemetry-exporter-otlp-proto-http~=1.16.0",
  "deltalake~=0.17.0",
  "boto3>=1.34.41,<1.34.99",
  "botocore>=1.34.41,<1.34.99",
<<<<<<< HEAD

=======
  "jsonschema>=4.22",
  "jinja_partials >= 0.2.1"
>>>>>>> 949c7d1e
]

[project.optional-dependencies]
dev = [
  "httpx==0.27.0",
  "ruff",
  "pytest",
  "pytest-xdist",
  "moto",
  "pymssql==2.3.0",
  # testcontainers 4.x have issues with Kafka on arm
  # https://github.com/testcontainers/testcontainers-python/issues/450
  "testcontainers<4.0.0",
  "testcontainers-minio",
  "testcontainers-postgres",
  "testcontainers-kafka",
  "testcontainers[mssql]",
#  https://github.com/testcontainers/testcontainers-python/issues/554
#  "testcontainers~=4.4.0",
#  "testcontainers[minio]",
#  "testcontainers[postgres]",
#  "testcontainers[kafka]",
]

[project.urls]
Homepage = "https://cli.datacontract.com"
Issues = "https://github.com/datacontract/cli/issues"

[project.scripts]
datacontract = "datacontract.cli:app"

[build-system]
requires = ["setuptools", "wheel"]
build-backend = "setuptools.build_meta"

[tool.pytest.ini_options]
addopts="-n 8"

[tool.ruff]
line-length = 120<|MERGE_RESOLUTION|>--- conflicted
+++ resolved
@@ -41,12 +41,8 @@
   "deltalake~=0.17.0",
   "boto3>=1.34.41,<1.34.99",
   "botocore>=1.34.41,<1.34.99",
-<<<<<<< HEAD
-
-=======
   "jsonschema>=4.22",
   "jinja_partials >= 0.2.1"
->>>>>>> 949c7d1e
 ]
 
 [project.optional-dependencies]
