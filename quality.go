package main

import (
	"fmt"
<<<<<<< HEAD
	"gopkg.in/yaml.v3"
=======
	"log"
>>>>>>> 1bf59897
)

func QualityCheck(dataContractFileName string) error {
	dataContract, err := GetDataContract(dataContractFileName)

	if err != nil {
		return fmt.Errorf("quality checks failed: %w", err)
	}

	return qualityCheck(dataContract)
}

func qualityCheck(contract DataContract) error {
	// fmt.Printf("contract: %v\n", contract)
	pathToType := []string{"quality", "type"}
	pathToSpecification := []string{"quality", "specification"}
	dataset, err := GetQualitySpecification(contract, pathToType, pathToSpecification)
	
	if err != nil {
		return fmt.Errorf("quality checks failed: %w", err)
	}

	fmt.Printf("Data set: %v\n", dataset)
	
	return nil
}

func PrintQuality(dataContractLocation string, pathToQuality []string) error {
	dataContract, err := GetDataContract(dataContractLocation)
	if err != nil {
		return fmt.Errorf("failed parsing local data contract: %w", err)
	}

	qualitySpecification, err := getQualitySpecification(dataContract, pathToQuality)
	if err != nil {
		return fmt.Errorf("can't get specification: %w", err)
	}

	log.Println(string(TakeStringOrMarshall(qualitySpecification)))

	return nil
}

func printQualityCheckState() {
	fmt.Println("🟢 quality checks on data contract passed!")
}

func GetQualitySpecification(dataContract DataContract, pathToType []string, pathToSpecification []string) (dataset *Dataset, err error) {
	qualityType, localQualitySpecification, err := extractQualitySpecification(dataContract, pathToType, pathToSpecification)
	if err != nil {
		return nil, fmt.Errorf("failed extracting quality specification: %w", err)
	}
	//fmt.Printf("local quality spec: %v\n", localQualitySpecification)
	
	qualitySpecificationBytes := qualitySpecificationAsString(localQualitySpecification)
	if qualityType == "SodaCL" {
		dataset = parseSodaDataset(qualitySpecificationBytes)
	} else {
		fmt.Printf("The '%v' quality type is not recognized yet\n", qualityType)
	}

	return dataset, nil
}

func qualitySpecificationAsString(qualitySpecification interface{}) []byte {
	var qualitySpecificationBytes []byte
	if str, isString := qualitySpecification.(string); isString {
		qualitySpecificationBytes = []byte(str)
	} else if mp, isMap := qualitySpecification.(map[string]interface{}); isMap {
		qualitySpecificationBytes, _ = yaml.Marshal(mp)
	}
	return qualitySpecificationBytes
}

func extractQualitySpecification(
	contract DataContract,
	pathToType []string,
	pathToSpecification []string,
) (qualityType string, specification interface{}, err error) {
	qualityType, err = getQualityType(contract, pathToType)
	if err != nil {
		return "", "", fmt.Errorf("can't get quality type: %w", err)
	}

	specification, err = getQualitySpecification(contract, pathToSpecification)
	if err != nil {
		return "", nil, fmt.Errorf("can't get specification: %w", err)
	}

	return qualityType, specification, nil
}

func getQualityType(contract DataContract, path []string) (qualityType string, err error) {
	qualityTypeUntyped, err := GetValue(contract, path)
	if err != nil {
		return "", fmt.Errorf("can't get value of quality type: %w for path %v", err, path)
	}

	qualityType, ok := qualityTypeUntyped.(string)
	if !ok {
		return "", fmt.Errorf("quality not of type string")
	}

	return qualityType, nil
}

func getQualitySpecification(contract DataContract, path []string) (specification interface{}, err error) {
	specification, err = GetValue(contract, path)
	if err != nil {
		return "", fmt.Errorf("can't get value of quality specification: %w for path %v", err, path)
	}

	return specification, nil
}


// soda

type sodaSpecification struct {
	Models []sodaModel
}

type sodaModel struct {
	Name        string
	Description string
}

func parseSodaDataset(specification []byte) *Dataset {
	var res sodaSpecification

	yaml.Unmarshal(specification, &res)
	models := modelsFromSodaSpecification(res)

	return &Dataset{SchemaType: "soda", Models: models}
}

func modelsFromSodaSpecification(res sodaSpecification) (models []Model) {
	for _, model := range res.Models {
		models = append(models, Model{
			Name:        model.Name,
			Description: &model.Description,
		})
	}

	return models
}
<|MERGE_RESOLUTION|>--- conflicted
+++ resolved
@@ -2,11 +2,8 @@
 
 import (
 	"fmt"
-<<<<<<< HEAD
 	"gopkg.in/yaml.v3"
-=======
 	"log"
->>>>>>> 1bf59897
 )
 
 func QualityCheck(dataContractFileName string) error {
