# urn:datacontract:checkout:orders-latest
## Info
*Successful customer orders in the webshop. <br>All orders since 2020-01-01. <br>Orders with their line items are in their current state (no history included).<br>*
- **title:** Orders Latest
- **version:** 2.0.0
- **owner:** Checkout Team
- **contact:** {'name': 'John Doe (Data Product Owner)', 'url': 'https://teams.microsoft.com/l/channel/example/checkout'}

## Servers
<<<<<<< HEAD
| Server | Type | description | environment | format | delimiter | location | roles |
| ------ | ---- | ----------- | ----------- | ------ | --------- | -------- | ----- |
| production | s3 | One folder per model. One file per day. | prod | json | new_line | s3://datacontract-example-orders-latest/v2/{model}/*.json | [{'name': 'analyst_us', 'description': 'Access to the data for US region'}, {'name': 'analyst_cn', 'description': 'Access to the data for China region'}] |
=======
| Name | Type | Attributes |
| ---- | ---- | ---------- |
| production | s3 | *One folder per model. One file per day.*<br>• **environment:** prod<br>• **format:** json<br>• **delimiter:** new_line<br>• **location:** s3://datacontract-example-orders-latest/v2/{model}/*.json<br>• **roles:** [{'name': 'analyst_us', 'description': 'Access to the data for US region'}, {'name': 'analyst_cn', 'description': 'Access to the data for China region'}] |
| development | s3 | *One folder per model. One file per day.*<br>• **environment:** dev<br>• **format:** json<br>• **delimiter:** new_line<br>• **location:** s3://datacontract-example-orders-latest/v2/{model}/*.json<br>• **roles:** [{'name': 'analyst_us', 'description': 'Access to the data for US region'}, {'name': 'analyst_cn', 'description': 'Access to the data for China region'}] |
>>>>>>> 84b8f741

## Terms
*No description.*
- **usage:** Data can be used for reports, analytics and machine learning use cases.
Order may be linked and joined by other tables

- **limitations:** Not suitable for real-time use cases.
Data may not be used to identify individual customers.
Max data processing per day: 10 TiB

- **policies:** [{'url': 'https://example.com/privacy-policy', 'name': 'privacy-policy'}, {'description': 'External data is licensed under agreement 1234.', 'url': 'https://example.com/license/1234', 'name': 'license'}]
- **billing:** 5000 USD per month
- **noticePeriod:** P3M

### Supporthours
9am to 5pm EST on business days

### Peakmonths
- January
- November
- December

### Potentialusecase
- name: Customer Order Analysis
- description: Analyze customer orders to understand purchasing behavior,
identify trends, and optimize inventory management.
This can help improve customer satisfaction and increase sales.


### Metrics
| name | description | sql_query |
| --- | --- | --- |
| Number of orders last month | The number of orders placed in the last month. | SELECT COUNT(*) AS order_count<br>FROM orders<br>WHERE order_timestamp >= DATEADD(month, -1, CURRENT_TIMESTAMP)<br> |


## Models
### orders
*One record per order. Includes cancelled and deleted orders.*

| ref | required | primaryKey | unique | type | description | tags | examples | minLength | maxLength | format | pii | classification | quality | lineage | config |
| --- | -------- | ---------- | ------ | ---- | ----------- | ---- | -------- | --------- | --------- | ------ | --- | -------------- | ------- | ------- | ------ |
| #/definitions/order_id | True | True | True |  |  |  |  |  |  |  |  |  |  |  |  |
|  | True |  |  | timestamp | The business timestamp in UTC when the order was successfully registered in the source system and the payment was successful. | ['business-timestamp'] | ['2024-09-09T08:30:00Z'] |  |  |  |  |  |  |  |  |
|  | True |  |  | long | Total amount the smallest monetary unit (e.g., cents). |  | [9999] |  |  |  |  |  |  |  |  |
|  |  |  |  | text | Unique identifier for the customer. |  |  | 10 | 20 |  |  |  |  |  |  |
|  | True |  |  | text | The email address, as entered by the customer. |  |  |  |  | email | True | sensitive | [{'type': 'text', 'description': 'The email address is not verified and may be invalid.'}] | {'inputFields': [{'namespace': 'com.example.service.checkout', 'name': 'checkout_db.orders', 'field': 'email_address'}]} |  |
|  | True |  |  | timestamp | The timestamp when the record was processed by the data platform. |  |  |  |  |  |  |  |  |  | {'jsonType': 'string', 'jsonFormat': 'date-time'} |
### line_items
*A single article that is part of an order.*

| type | required | description | ref | references |
| ---- | -------- | ----------- | --- | ---------- |
| text | True | Primary key of the lines_item_id table |  |  |
|  |  |  | #/definitions/order_id | orders.order_id |
|  |  | The purchased article number | #/definitions/sku |  |

## Definitions
| Name | Type | Domain | Attributes |
| ---- | ---- | ------ | ---------- |
| order_id | text |  | *An internal ID that identifies an order in the online shop.*<br>• **title:** Order ID<br>• **format:** uuid<br>• `pii`<br>• **classification:** restricted<br>• **tags:** ['orders']<br>• **examples:** ['243c25e5-a081-43a9-aeab-6d5d5b6cb5e2'] |
| sku | text |  | *A Stock Keeping Unit (SKU) is an internal unique identifier for an article. <br>It is typically associated with an article's barcode, such as the EAN/GTIN.<br>*<br>• **title:** Stock Keeping Unit<br>• **pattern:** ^[A-Za-z0-9]{8,14}$<br>• **tags:** ['inventory']<br>• **links:** {'wikipedia': 'https://en.wikipedia.org/wiki/Stock_keeping_unit'}<br>• **examples:** ['96385074'] |

## Service levels
### Availability
*The server is available during support hours*
- **percentage:** 99.9%

### Retention
*Data is retained for one year*
- **period:** P1Y

### Latency
*Data is available within 25 hours after the order was placed*
- **threshold:** 25h
- **sourceTimestampField:** orders.order_timestamp
- **processedTimestampField:** orders.processed_timestamp

### Freshness
*The age of the youngest row in a table.*
- **threshold:** 25h
- **timestampField:** orders.order_timestamp

### Frequency
*Data is delivered once a day*
- **type:** batch
- **interval:** daily
- **cron:** 0 0 * * *

### Support
*The data is available during typical business hours at headquarters*
- **time:** 9am to 5pm in EST on business days
- **responseTime:** 1h

### Backup
*Data is backed up once a week, every Sunday at 0:00 UTC.*
- **interval:** weekly
- **cron:** 0 0 * * 0
- **recoveryTime:** 24 hours
- **recoveryPoint:** 1 week<|MERGE_RESOLUTION|>--- conflicted
+++ resolved
@@ -7,16 +7,10 @@
 - **contact:** {'name': 'John Doe (Data Product Owner)', 'url': 'https://teams.microsoft.com/l/channel/example/checkout'}
 
 ## Servers
-<<<<<<< HEAD
 | Server | Type | description | environment | format | delimiter | location | roles |
 | ------ | ---- | ----------- | ----------- | ------ | --------- | -------- | ----- |
 | production | s3 | One folder per model. One file per day. | prod | json | new_line | s3://datacontract-example-orders-latest/v2/{model}/*.json | [{'name': 'analyst_us', 'description': 'Access to the data for US region'}, {'name': 'analyst_cn', 'description': 'Access to the data for China region'}] |
-=======
-| Name | Type | Attributes |
-| ---- | ---- | ---------- |
-| production | s3 | *One folder per model. One file per day.*<br>• **environment:** prod<br>• **format:** json<br>• **delimiter:** new_line<br>• **location:** s3://datacontract-example-orders-latest/v2/{model}/*.json<br>• **roles:** [{'name': 'analyst_us', 'description': 'Access to the data for US region'}, {'name': 'analyst_cn', 'description': 'Access to the data for China region'}] |
-| development | s3 | *One folder per model. One file per day.*<br>• **environment:** dev<br>• **format:** json<br>• **delimiter:** new_line<br>• **location:** s3://datacontract-example-orders-latest/v2/{model}/*.json<br>• **roles:** [{'name': 'analyst_us', 'description': 'Access to the data for US region'}, {'name': 'analyst_cn', 'description': 'Access to the data for China region'}] |
->>>>>>> 84b8f741
+| development | s3 | One folder per model. One file per day. | dev | json | new_line | s3://datacontract-example-orders-latest/v2/{model}/*.json | [{'name': 'analyst_us', 'description': 'Access to the data for US region'}, {'name': 'analyst_cn', 'description': 'Access to the data for China region'}] |
 
 ## Terms
 *No description.*
@@ -56,22 +50,22 @@
 ### orders
 *One record per order. Includes cancelled and deleted orders.*
 
-| ref | required | primaryKey | unique | type | description | tags | examples | minLength | maxLength | format | pii | classification | quality | lineage | config |
-| --- | -------- | ---------- | ------ | ---- | ----------- | ---- | -------- | --------- | --------- | ------ | --- | -------------- | ------- | ------- | ------ |
-| #/definitions/order_id | True | True | True |  |  |  |  |  |  |  |  |  |  |  |  |
-|  | True |  |  | timestamp | The business timestamp in UTC when the order was successfully registered in the source system and the payment was successful. | ['business-timestamp'] | ['2024-09-09T08:30:00Z'] |  |  |  |  |  |  |  |  |
-|  | True |  |  | long | Total amount the smallest monetary unit (e.g., cents). |  | [9999] |  |  |  |  |  |  |  |  |
-|  |  |  |  | text | Unique identifier for the customer. |  |  | 10 | 20 |  |  |  |  |  |  |
-|  | True |  |  | text | The email address, as entered by the customer. |  |  |  |  | email | True | sensitive | [{'type': 'text', 'description': 'The email address is not verified and may be invalid.'}] | {'inputFields': [{'namespace': 'com.example.service.checkout', 'name': 'checkout_db.orders', 'field': 'email_address'}]} |  |
-|  | True |  |  | timestamp | The timestamp when the record was processed by the data platform. |  |  |  |  |  |  |  |  |  | {'jsonType': 'string', 'jsonFormat': 'date-time'} |
+| ref | title | type | format | required | primaryKey | unique | description | pii | classification | tags | examples | minLength | maxLength | quality | lineage | config |
+| --- | ----- | ---- | ------ | -------- | ---------- | ------ | ----------- | --- | -------------- | ---- | -------- | --------- | --------- | ------- | ------- | ------ |
+| #/definitions/order_id | Order ID | text | uuid | True | True | True | An internal ID that identifies an order in the online shop. | True | restricted | ['orders'] | ['243c25e5-a081-43a9-aeab-6d5d5b6cb5e2'] |  |  |  |  |  |
+|  |  | timestamp |  | True |  |  | The business timestamp in UTC when the order was successfully registered in the source system and the payment was successful. |  |  | ['business-timestamp'] | ['2024-09-09T08:30:00Z'] |  |  |  |  |  |
+|  |  | long |  | True |  |  | Total amount the smallest monetary unit (e.g., cents). |  |  |  | [9999] |  |  |  |  |  |
+|  |  | text |  |  |  |  | Unique identifier for the customer. |  |  |  |  | 10 | 20 |  |  |  |
+|  |  | text | email | True |  |  | The email address, as entered by the customer. | True | sensitive |  |  |  |  | [{'type': 'text', 'description': 'The email address is not verified and may be invalid.'}] | {'inputFields': [{'namespace': 'com.example.service.checkout', 'name': 'checkout_db.orders', 'field': 'email_address'}]} |  |
+|  |  | timestamp |  | True |  |  | The timestamp when the record was processed by the data platform. |  |  |  |  |  |  |  |  | {'jsonType': 'string', 'jsonFormat': 'date-time'} |
 ### line_items
 *A single article that is part of an order.*
 
-| type | required | description | ref | references |
-| ---- | -------- | ----------- | --- | ---------- |
-| text | True | Primary key of the lines_item_id table |  |  |
-|  |  |  | #/definitions/order_id | orders.order_id |
-|  |  | The purchased article number | #/definitions/sku |  |
+| type | required | description | ref | title | format | references | pii | classification | tags | examples | pattern | links |
+| ---- | -------- | ----------- | --- | ----- | ------ | ---------- | --- | -------------- | ---- | -------- | ------- | ----- |
+| text | True | Primary key of the lines_item_id table |  |  |  |  |  |  |  |  |  |  |
+| text |  | An internal ID that identifies an order in the online shop. | #/definitions/order_id | Order ID | uuid | orders.order_id | True | restricted | ['orders'] | ['243c25e5-a081-43a9-aeab-6d5d5b6cb5e2'] |  |  |
+| text |  | The purchased article number | #/definitions/sku | Stock Keeping Unit |  |  |  |  | ['inventory'] | ['96385074'] | ^[A-Za-z0-9]{8,14}$ | {'wikipedia': 'https://en.wikipedia.org/wiki/Stock_keeping_unit'} |
 
 ## Definitions
 | Name | Type | Domain | Attributes |
